--- conflicted
+++ resolved
@@ -16,11 +16,8 @@
 #include "symbol.h"
 #include "duration.h"
 
-<<<<<<< HEAD
-=======
 namespace Ms {
 
->>>>>>> 81308f5e
 #define CROSSMEASURE_UNKNOWN  -1
 #define CROSSMEASURE_NONE     0
 #define CROSSMEASURE_FIRST    1
