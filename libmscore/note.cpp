//=============================================================================
//  MuseScore
//  Music Composition & Notation
//
//  Copyright (C) 2002-2012 Werner Schweer
//
//  This program is free software; you can redistribute it and/or modify
//  it under the terms of the GNU General Public License version 2
//  as published by the Free Software Foundation and appearing in
//  the file LICENCE.GPL
//=============================================================================

/**
 \file
 Implementation of classes Note and ShadowNote.
*/

#include <assert.h>

#include "note.h"
#include "score.h"
#include "chord.h"
#include "sym.h"
#include "xml.h"
#include "slur.h"
#include "tie.h"
#include "text.h"
#include "clef.h"
#include "staff.h"
#include "pitchspelling.h"
#include "arpeggio.h"
#include "tremolo.h"
#include "utils.h"
#include "image.h"
#include "system.h"
#include "tuplet.h"
#include "articulation.h"
#include "drumset.h"
#include "segment.h"
#include "measure.h"
#include "undo.h"
#include "part.h"
#include "stafftype.h"
#include "stringdata.h"
#include "fret.h"
#include "harmony.h"
#include "fingering.h"
#include "bend.h"
#include "accidental.h"
#include "page.h"
#include "icon.h"
#include "notedot.h"
#include "spanner.h"
#include "glissando.h"
#include "bagpembell.h"
#include "hairpin.h"
#include "textline.h"

namespace Ms {

//---------------------------------------------------------
//   noteHeads
//    notehead groups
//---------------------------------------------------------

//int(NoteHead::Group::HEAD_GROUPS) - 1: "-1" is needed to prevent building CUSTOM_GROUP noteheads set, since it is built by users and keep a specific set of existing noteheads
static const SymId noteHeads[2][int(NoteHead::Group::HEAD_GROUPS) - 1][int(NoteHead::Type::HEAD_TYPES)] = {
   {     // down stem
      { SymId::noteheadWhole,               SymId::noteheadHalf,                SymId::noteheadBlack,               SymId::noteheadDoubleWhole  },
      { SymId::noteheadXWhole,              SymId::noteheadXHalf,               SymId::noteheadXBlack,              SymId::noteheadXDoubleWhole  },
      { SymId::noteheadPlusWhole,           SymId::noteheadPlusHalf,            SymId::noteheadPlusBlack,           SymId::noteheadPlusDoubleWhole  },
      { SymId::noteheadCircleXWhole,        SymId::noteheadCircleXHalf,         SymId::noteheadCircleX,             SymId::noteheadCircleXDoubleWhole},
      { SymId::noteheadWholeWithX,          SymId::noteheadHalfWithX,           SymId::noteheadVoidWithX,           SymId::noteheadDoubleWholeWithX},
      { SymId::noteheadTriangleUpWhole,     SymId::noteheadTriangleUpHalf,      SymId::noteheadTriangleUpBlack,     SymId::noteheadTriangleUpDoubleWhole },
      { SymId::noteheadTriangleDownWhole,   SymId::noteheadTriangleDownHalf,    SymId::noteheadTriangleDownBlack,   SymId::noteheadTriangleDownDoubleWhole },
      { SymId::noteheadSlashedWhole1,       SymId::noteheadSlashedHalf1,        SymId::noteheadSlashedBlack1,       SymId::noteheadSlashedDoubleWhole1 },
      { SymId::noteheadSlashedWhole2,       SymId::noteheadSlashedHalf2,        SymId::noteheadSlashedBlack2,       SymId::noteheadSlashedDoubleWhole2 },
      { SymId::noteheadDiamondWhole,        SymId::noteheadDiamondHalf,         SymId::noteheadDiamondBlack,        SymId::noteheadDiamondDoubleWhole  },
      { SymId::noteheadDiamondWholeOld,     SymId::noteheadDiamondHalfOld,      SymId::noteheadDiamondBlackOld,     SymId::noteheadDiamondDoubleWholeOld  },
      { SymId::noteheadCircledWhole,        SymId::noteheadCircledHalf,         SymId::noteheadCircledBlack,        SymId::noteheadCircledDoubleWhole  },
      { SymId::noteheadCircledWholeLarge,   SymId::noteheadCircledHalfLarge,    SymId::noteheadCircledBlackLarge,   SymId::noteheadCircledDoubleWholeLarge  },
      { SymId::noteheadLargeArrowUpWhole,   SymId::noteheadLargeArrowUpHalf,    SymId::noteheadLargeArrowUpBlack,   SymId::noteheadLargeArrowUpDoubleWhole  },
      { SymId::noteheadWhole,               SymId::noteheadHalf,                SymId::noteheadBlack,               SymId::noteheadDoubleWholeSquare   },

      { SymId::noteheadSlashWhiteWhole,     SymId::noteheadSlashWhiteHalf,      SymId::noteheadSlashHorizontalEnds, SymId::noteheadSlashWhiteWhole},

      { SymId::noteShapeRoundWhite,         SymId::noteShapeRoundWhite,         SymId::noteShapeRoundBlack,         SymId::noteShapeRoundDoubleWhole            },
      { SymId::noteShapeSquareWhite,        SymId::noteShapeSquareWhite,        SymId::noteShapeSquareBlack,        SymId::noteShapeSquareDoubleWhole           },
      { SymId::noteShapeTriangleRightWhite, SymId::noteShapeTriangleRightWhite, SymId::noteShapeTriangleRightBlack, SymId::noteShapeTriangleRightDoubleWhole    },
      { SymId::noteShapeDiamondWhite,       SymId::noteShapeDiamondWhite,       SymId::noteShapeDiamondBlack,       SymId::noteShapeDiamondDoubleWhole          },
      { SymId::noteShapeTriangleUpWhite,    SymId::noteShapeTriangleUpWhite,    SymId::noteShapeTriangleUpBlack,    SymId::noteShapeTriangleUpDoubleWhole       },
      { SymId::noteShapeMoonWhite,          SymId::noteShapeMoonWhite,          SymId::noteShapeMoonBlack,          SymId::noteShapeMoonDoubleWhole            },
      { SymId::noteShapeTriangleRoundWhite, SymId::noteShapeTriangleRoundWhite, SymId::noteShapeTriangleRoundBlack, SymId::noteShapeTriangleRoundDoubleWhole    },

      { SymId::noteShapeKeystoneWhite,          SymId::noteShapeKeystoneWhite,          SymId::noteShapeKeystoneBlack,          SymId::noteShapeKeystoneDoubleWhole    },
      { SymId::noteShapeQuarterMoonWhite,       SymId::noteShapeQuarterMoonWhite,       SymId::noteShapeQuarterMoonBlack,       SymId::noteShapeQuarterMoonDoubleWhole },
      { SymId::noteShapeIsoscelesTriangleWhite, SymId::noteShapeIsoscelesTriangleWhite, SymId::noteShapeIsoscelesTriangleBlack, SymId::noteShapeIsoscelesTriangleDoubleWhole   },
      { SymId::noteShapeMoonLeftWhite,          SymId::noteShapeMoonLeftWhite,          SymId::noteShapeMoonLeftBlack,          SymId::noteShapeMoonLeftDoubleWhole    },
      { SymId::noteShapeArrowheadLeftWhite,     SymId::noteShapeArrowheadLeftWhite,     SymId::noteShapeArrowheadLeftBlack,     SymId::noteShapeArrowheadLeftDoubleWhole       },
      { SymId::noteShapeTriangleRoundLeftWhite, SymId::noteShapeTriangleRoundLeftWhite, SymId::noteShapeTriangleRoundLeftBlack, SymId::noteShapeTriangleRoundLeftDoubleWhole   },

      { SymId::noteDoWhole,  SymId::noteDoHalf,  SymId::noteDoBlack,  SymId::noSym            },
      { SymId::noteReWhole,  SymId::noteReHalf,  SymId::noteReBlack,  SymId::noSym            },
      { SymId::noteMiWhole,  SymId::noteMiHalf,  SymId::noteMiBlack,  SymId::noSym            },
      { SymId::noteFaWhole,  SymId::noteFaHalf,  SymId::noteFaBlack,  SymId::noSym            },
      { SymId::noteSoWhole,  SymId::noteSoHalf,  SymId::noteSoBlack,  SymId::noSym            },
      { SymId::noteLaWhole,  SymId::noteLaHalf,  SymId::noteLaBlack,  SymId::noSym            },
      { SymId::noteTiWhole,  SymId::noteTiHalf,  SymId::noteTiBlack,  SymId::noSym            },
      { SymId::noteSiWhole,  SymId::noteSiHalf,  SymId::noteSiBlack,  SymId::noSym            },

      { SymId::noteASharpWhole,  SymId::noteASharpHalf,  SymId::noteASharpBlack,  SymId::noSym            },
      { SymId::noteAWhole,       SymId::noteAHalf,       SymId::noteABlack,       SymId::noSym            },
      { SymId::noteAFlatWhole,   SymId::noteAFlatHalf,   SymId::noteAFlatBlack,   SymId::noSym            },
      { SymId::noteBSharpWhole,  SymId::noteBSharpHalf,  SymId::noteBSharpBlack,  SymId::noSym            },
      { SymId::noteBWhole,       SymId::noteBHalf,       SymId::noteBBlack,       SymId::noSym            },
      { SymId::noteBFlatWhole,   SymId::noteBFlatHalf,   SymId::noteBFlatBlack,   SymId::noSym            },
      { SymId::noteCSharpWhole,  SymId::noteCSharpHalf,  SymId::noteCSharpBlack,  SymId::noSym            },
      { SymId::noteCWhole,       SymId::noteCHalf,       SymId::noteCBlack,       SymId::noSym            },
      { SymId::noteCFlatWhole,   SymId::noteCFlatHalf,   SymId::noteCFlatBlack,   SymId::noSym            },
      { SymId::noteDSharpWhole,  SymId::noteDSharpHalf,  SymId::noteDSharpBlack,  SymId::noSym            },
      { SymId::noteDWhole,       SymId::noteDHalf,       SymId::noteDBlack,       SymId::noSym            },
      { SymId::noteDFlatWhole,   SymId::noteDFlatHalf,   SymId::noteDFlatBlack,   SymId::noSym            },
      { SymId::noteESharpWhole,  SymId::noteESharpHalf,  SymId::noteESharpBlack,  SymId::noSym            },
      { SymId::noteEWhole,       SymId::noteEHalf,       SymId::noteEBlack,       SymId::noSym            },
      { SymId::noteEFlatWhole,   SymId::noteEFlatHalf,   SymId::noteEFlatBlack,   SymId::noSym            },
      { SymId::noteFSharpWhole,  SymId::noteFSharpHalf,  SymId::noteFSharpBlack,  SymId::noSym            },
      { SymId::noteFWhole,       SymId::noteFHalf,       SymId::noteFBlack,       SymId::noSym            },
      { SymId::noteFFlatWhole,   SymId::noteFFlatHalf,   SymId::noteFFlatBlack,   SymId::noSym            },
      { SymId::noteGSharpWhole,  SymId::noteGSharpHalf,  SymId::noteGSharpBlack,  SymId::noSym            },
      { SymId::noteGWhole,       SymId::noteGHalf,       SymId::noteGBlack,       SymId::noSym            },
      { SymId::noteGFlatWhole,   SymId::noteGFlatHalf,   SymId::noteGFlatBlack,   SymId::noSym            },
      { SymId::noteHWhole,       SymId::noteHHalf,       SymId::noteHBlack,       SymId::noSym            },
      { SymId::noteHSharpWhole,  SymId::noteHSharpHalf,  SymId::noteHSharpBlack,  SymId::noSym            }

   },
   {     // up stem
      { SymId::noteheadWhole,               SymId::noteheadHalf,                SymId::noteheadBlack,               SymId::noteheadDoubleWhole  },
      { SymId::noteheadXWhole,              SymId::noteheadXHalf,               SymId::noteheadXBlack,              SymId::noteheadXDoubleWhole       },
      { SymId::noteheadPlusWhole,           SymId::noteheadPlusHalf,            SymId::noteheadPlusBlack,           SymId::noteheadPlusDoubleWhole  },
      { SymId::noteheadCircleXWhole,        SymId::noteheadCircleXHalf,         SymId::noteheadCircleX,             SymId::noteheadCircleXDoubleWhole},
      { SymId::noteheadWholeWithX,          SymId::noteheadHalfWithX,           SymId::noteheadVoidWithX,           SymId::noteheadDoubleWholeWithX},
      { SymId::noteheadTriangleUpWhole,     SymId::noteheadTriangleUpHalf,      SymId::noteheadTriangleUpBlack,     SymId::noteheadTriangleUpDoubleWhole },
      { SymId::noteheadTriangleDownWhole,   SymId::noteheadTriangleDownHalf,    SymId::noteheadTriangleDownBlack,   SymId::noteheadTriangleDownDoubleWhole },
      { SymId::noteheadSlashedWhole1,       SymId::noteheadSlashedHalf1,        SymId::noteheadSlashedBlack1,       SymId::noteheadSlashedDoubleWhole1 },
      { SymId::noteheadSlashedWhole2,       SymId::noteheadSlashedHalf2,        SymId::noteheadSlashedBlack2,       SymId::noteheadSlashedDoubleWhole2 },
      { SymId::noteheadDiamondWhole,        SymId::noteheadDiamondHalf,         SymId::noteheadDiamondBlack,        SymId::noteheadDiamondDoubleWhole  },
      { SymId::noteheadDiamondWholeOld,     SymId::noteheadDiamondHalfOld,      SymId::noteheadDiamondBlackOld,     SymId::noteheadDiamondDoubleWholeOld  },
      { SymId::noteheadCircledWhole,        SymId::noteheadCircledHalf,         SymId::noteheadCircledBlack,        SymId::noteheadCircledDoubleWhole  },
      { SymId::noteheadCircledWholeLarge,   SymId::noteheadCircledHalfLarge,    SymId::noteheadCircledBlackLarge,   SymId::noteheadCircledDoubleWholeLarge  },
      // different from down, find source?
      { SymId::noteheadLargeArrowDownWhole, SymId::noteheadLargeArrowDownHalf,  SymId::noteheadLargeArrowDownBlack, SymId::noteheadLargeArrowDownDoubleWhole  },
      { SymId::noteheadWhole,               SymId::noteheadHalf,                SymId::noteheadBlack,               SymId::noteheadDoubleWholeSquare   },

      { SymId::noteheadSlashWhiteWhole,     SymId::noteheadSlashWhiteHalf,      SymId::noteheadSlashHorizontalEnds, SymId::noteheadSlashWhiteDoubleWhole},

      { SymId::noteShapeRoundWhite,         SymId::noteShapeRoundWhite,         SymId::noteShapeRoundBlack,         SymId::noteShapeRoundDoubleWhole       },
      { SymId::noteShapeSquareWhite,        SymId::noteShapeSquareWhite,        SymId::noteShapeSquareBlack,        SymId::noteShapeSquareDoubleWhole      },
      // different from down
      { SymId::noteShapeTriangleLeftWhite,  SymId::noteShapeTriangleLeftWhite,  SymId::noteShapeTriangleLeftBlack,  SymId::noteShapeTriangleLeftDoubleWhole },
      { SymId::noteShapeDiamondWhite,       SymId::noteShapeDiamondWhite,       SymId::noteShapeDiamondBlack,       SymId::noteShapeDiamondDoubleWhole      },
      { SymId::noteShapeTriangleUpWhite,    SymId::noteShapeTriangleUpWhite,    SymId::noteShapeTriangleUpBlack,    SymId::noteShapeTriangleUpDoubleWhole   },
      { SymId::noteShapeMoonWhite,          SymId::noteShapeMoonWhite,          SymId::noteShapeMoonBlack,          SymId::noteShapeMoonDoubleWhole         },
      { SymId::noteShapeTriangleRoundWhite, SymId::noteShapeTriangleRoundWhite, SymId::noteShapeTriangleRoundBlack, SymId::noteShapeTriangleRoundDoubleWhole },

      { SymId::noteShapeKeystoneWhite,          SymId::noteShapeKeystoneWhite,          SymId::noteShapeKeystoneBlack,          SymId::noteShapeKeystoneDoubleWhole },
      { SymId::noteShapeQuarterMoonWhite,       SymId::noteShapeQuarterMoonWhite,       SymId::noteShapeQuarterMoonBlack,       SymId::noteShapeQuarterMoonDoubleWhole },
      { SymId::noteShapeIsoscelesTriangleWhite, SymId::noteShapeIsoscelesTriangleWhite, SymId::noteShapeIsoscelesTriangleBlack, SymId::noteShapeIsoscelesTriangleDoubleWhole },
      { SymId::noteShapeMoonLeftWhite,          SymId::noteShapeMoonLeftWhite,          SymId::noteShapeMoonLeftBlack,          SymId::noteShapeMoonLeftDoubleWhole          },
      { SymId::noteShapeArrowheadLeftWhite,     SymId::noteShapeArrowheadLeftWhite,     SymId::noteShapeArrowheadLeftBlack,     SymId::noteShapeArrowheadLeftDoubleWhole     },
      { SymId::noteShapeTriangleRoundLeftWhite, SymId::noteShapeTriangleRoundLeftWhite, SymId::noteShapeTriangleRoundLeftBlack, SymId::noteShapeTriangleRoundLeftDoubleWhole },

      { SymId::noteDoWhole,  SymId::noteDoHalf,  SymId::noteDoBlack,  SymId::noSym            },
      { SymId::noteReWhole,  SymId::noteReHalf,  SymId::noteReBlack,  SymId::noSym            },
      { SymId::noteMiWhole,  SymId::noteMiHalf,  SymId::noteMiBlack,  SymId::noSym            },
      { SymId::noteFaWhole,  SymId::noteFaHalf,  SymId::noteFaBlack,  SymId::noSym            },
      { SymId::noteSoWhole,  SymId::noteSoHalf,  SymId::noteSoBlack,  SymId::noSym            },
      { SymId::noteLaWhole,  SymId::noteLaHalf,  SymId::noteLaBlack,  SymId::noSym            },
      { SymId::noteTiWhole,  SymId::noteTiHalf,  SymId::noteTiBlack,  SymId::noSym            },
      { SymId::noteSiWhole,  SymId::noteSiHalf,  SymId::noteSiBlack,  SymId::noSym            },

      { SymId::noteASharpWhole,  SymId::noteASharpHalf,  SymId::noteASharpBlack,  SymId::noSym            },
      { SymId::noteAWhole,       SymId::noteAHalf,       SymId::noteABlack,       SymId::noSym            },
      { SymId::noteAFlatWhole,   SymId::noteAFlatHalf,   SymId::noteAFlatBlack,   SymId::noSym            },
      { SymId::noteBSharpWhole,  SymId::noteBSharpHalf,  SymId::noteBSharpBlack,  SymId::noSym            },
      { SymId::noteBWhole,       SymId::noteBHalf,       SymId::noteBBlack,       SymId::noSym            },
      { SymId::noteBFlatWhole,   SymId::noteBFlatHalf,   SymId::noteBFlatBlack,   SymId::noSym            },
      { SymId::noteCSharpWhole,  SymId::noteCSharpHalf,  SymId::noteCSharpBlack,  SymId::noSym            },
      { SymId::noteCWhole,       SymId::noteCHalf,       SymId::noteCBlack,       SymId::noSym            },
      { SymId::noteCFlatWhole,   SymId::noteCFlatHalf,   SymId::noteCFlatBlack,   SymId::noSym            },
      { SymId::noteDSharpWhole,  SymId::noteDSharpHalf,  SymId::noteDSharpBlack,  SymId::noSym            },
      { SymId::noteDWhole,       SymId::noteDHalf,       SymId::noteDBlack,       SymId::noSym            },
      { SymId::noteDFlatWhole,   SymId::noteDFlatHalf,   SymId::noteDFlatBlack,   SymId::noSym            },
      { SymId::noteESharpWhole,  SymId::noteESharpHalf,  SymId::noteESharpBlack,  SymId::noSym            },
      { SymId::noteEWhole,       SymId::noteEHalf,       SymId::noteEBlack,       SymId::noSym            },
      { SymId::noteEFlatWhole,   SymId::noteEFlatHalf,   SymId::noteEFlatBlack,   SymId::noSym            },
      { SymId::noteFSharpWhole,  SymId::noteFSharpHalf,  SymId::noteFSharpBlack,  SymId::noSym            },
      { SymId::noteFWhole,       SymId::noteFHalf,       SymId::noteFBlack,       SymId::noSym            },
      { SymId::noteFFlatWhole,   SymId::noteFFlatHalf,   SymId::noteFFlatBlack,   SymId::noSym            },
      { SymId::noteGSharpWhole,  SymId::noteGSharpHalf,  SymId::noteGSharpBlack,  SymId::noSym            },
      { SymId::noteGWhole,       SymId::noteGHalf,       SymId::noteGBlack,       SymId::noSym            },
      { SymId::noteGFlatWhole,   SymId::noteGFlatHalf,   SymId::noteGFlatBlack,   SymId::noSym            },
      { SymId::noteHWhole,       SymId::noteHHalf,       SymId::noteHBlack,       SymId::noSym            },
      { SymId::noteHSharpWhole,  SymId::noteHSharpHalf,  SymId::noteHSharpBlack,  SymId::noSym            }

   }
};

struct NoteHeadName {
   const char* name;
   const char* username;
};

// same order as NoteHead::Group
static NoteHeadName noteHeadGroupNames[] = {
      {"normal",         QT_TRANSLATE_NOOP("noteheadnames", "Normal") },
      {"cross",          QT_TRANSLATE_NOOP("noteheadnames", "Cross") },
      {"plus",           QT_TRANSLATE_NOOP("noteheadnames", "Plus") },
      {"xcircle",        QT_TRANSLATE_NOOP("noteheadnames", "XCircle") },
      {"withx",          QT_TRANSLATE_NOOP("noteheadnames", "With X") },
      {"triangle-up",    QT_TRANSLATE_NOOP("noteheadnames", "Triangle Up") },
      {"triangle-down",  QT_TRANSLATE_NOOP("noteheadnames", "Triangle Down") },
      {"slashed1",       QT_TRANSLATE_NOOP("noteheadnames", "Slashed (Forwards)") },
      {"slashed2",       QT_TRANSLATE_NOOP("noteheadnames", "Slashed (Backwards)") },
      {"diamond",        QT_TRANSLATE_NOOP("noteheadnames", "Diamond") },
      {"diamond-old",    QT_TRANSLATE_NOOP("noteheadnames", "Diamond (Old)") },
      {"circled",        QT_TRANSLATE_NOOP("noteheadnames", "Circled") },
      {"circled-large",  QT_TRANSLATE_NOOP("noteheadnames", "Circled Large") },
      {"large-arrow",    QT_TRANSLATE_NOOP("noteheadnames", "Large Arrow") },
      {"altbrevis",      QT_TRANSLATE_NOOP("noteheadnames", "Alt. Brevis") },

      {"slash",     QT_TRANSLATE_NOOP("noteheadnames", "Slash") },

      // shape notes
      {"sol",       QT_TRANSLATE_NOOP("noteheadnames", "Sol") },
      {"la",        QT_TRANSLATE_NOOP("noteheadnames", "La") },
      {"fa",        QT_TRANSLATE_NOOP("noteheadnames", "Fa") },
      {"mi",        QT_TRANSLATE_NOOP("noteheadnames", "Mi") },
      {"do",        QT_TRANSLATE_NOOP("noteheadnames", "Do") },
      {"re",        QT_TRANSLATE_NOOP("noteheadnames", "Re") },
      {"ti",        QT_TRANSLATE_NOOP("noteheadnames", "Ti") },

      // not exposed
      {"do-walker", QT_TRANSLATE_NOOP("noteheadnames", "Do (Walker)") },
      {"re-walker", QT_TRANSLATE_NOOP("noteheadnames", "Re (Walker)") },
      {"ti-walker", QT_TRANSLATE_NOOP("noteheadnames", "Ti (Walker)") },
      {"do-funk",   QT_TRANSLATE_NOOP("noteheadnames", "Do (Funk)") },
      {"re-funk",   QT_TRANSLATE_NOOP("noteheadnames", "Re (Funk)") },
      {"ti-funk",   QT_TRANSLATE_NOOP("noteheadnames", "Ti (Funk)") },

      // note name
      {"do-name",  QT_TRANSLATE_NOOP("noteheadnames",  "Do (Name)") },
      {"re-name",  QT_TRANSLATE_NOOP("noteheadnames",  "Re (Name)") },
      {"mi-name",  QT_TRANSLATE_NOOP("noteheadnames",  "Mi (Name)") },
      {"fa-name",  QT_TRANSLATE_NOOP("noteheadnames",  "Fa (Name)") },
      {"sol-name", QT_TRANSLATE_NOOP("noteheadnames",  "Sol (Name)") },
      {"la-name",  QT_TRANSLATE_NOOP("noteheadnames",  "La (Name)") },
      {"ti-name",  QT_TRANSLATE_NOOP("noteheadnames",  "Ti (Name)") },
      {"si-name",  QT_TRANSLATE_NOOP("noteheadnames",  "Si (Name)") },


      {"a-sharp-name", QT_TRANSLATE_NOOP("noteheadnames",  "A♯ (Name)") },
      {"a-name",       QT_TRANSLATE_NOOP("noteheadnames",  "A (Name)") },
      {"a-flat-name",  QT_TRANSLATE_NOOP("noteheadnames",  "A♭ (Name)") },
      {"b-sharp-name", QT_TRANSLATE_NOOP("noteheadnames",  "B♯ (Name)") },
      {"b-name",       QT_TRANSLATE_NOOP("noteheadnames",  "B (Name)") },
      {"b-flat-name",  QT_TRANSLATE_NOOP("noteheadnames",  "B♭ (Name)") },
      {"c-sharp-name", QT_TRANSLATE_NOOP("noteheadnames",  "C♯ (Name)") },
      {"c-name",       QT_TRANSLATE_NOOP("noteheadnames",  "C (Name)") },
      {"c-flat-name",  QT_TRANSLATE_NOOP("noteheadnames",  "C♭ (Name)") },
      {"d-sharp-name", QT_TRANSLATE_NOOP("noteheadnames",  "D♯ (Name)") },
      {"d-name",       QT_TRANSLATE_NOOP("noteheadnames",  "D (Name)") },
      {"d-flat-name",  QT_TRANSLATE_NOOP("noteheadnames",  "D♭ (Name)") },
      {"e-sharp-name", QT_TRANSLATE_NOOP("noteheadnames",  "E♯ (Name)") },
      {"e-name",       QT_TRANSLATE_NOOP("noteheadnames",  "E (Name)") },
      {"e-flat-name",  QT_TRANSLATE_NOOP("noteheadnames",  "E♭ (Name)") },
      {"f-sharp-name", QT_TRANSLATE_NOOP("noteheadnames",  "F♯ (Name)") },
      {"f-name",       QT_TRANSLATE_NOOP("noteheadnames",  "F (Name)") },
      {"f-flat-name",  QT_TRANSLATE_NOOP("noteheadnames",  "F♭ (Name)") },
      {"g-sharp-name", QT_TRANSLATE_NOOP("noteheadnames",  "G♯ (Name)") },
      {"g-name",       QT_TRANSLATE_NOOP("noteheadnames",  "G (Name)") },
      {"g-flat-name",  QT_TRANSLATE_NOOP("noteheadnames",  "G♭ (Name)") },
      {"h-name",       QT_TRANSLATE_NOOP("noteheadnames",  "H (Name)") },
      {"h-sharp-name", QT_TRANSLATE_NOOP("noteheadnames",  "H♯ (Name)") },
      {"custom",       QT_TRANSLATE_NOOP("noteheadnames",  "Custom") }
      };

// same order as NoteHead::Type
static NoteHeadName noteHeadTypeNames[] = {
      {"auto",    QT_TRANSLATE_NOOP("noteheadnames", "Auto") },
      {"whole",   QT_TRANSLATE_NOOP("noteheadnames", "Whole") },
      {"half",    QT_TRANSLATE_NOOP("noteheadnames", "Half") },
      {"quarter", QT_TRANSLATE_NOOP("noteheadnames", "Quarter") },
      {"breve",   QT_TRANSLATE_NOOP("noteheadnames", "Breve") },
      };

//---------------------------------------------------------
//   group2userName
//---------------------------------------------------------

QString NoteHead::group2userName(NoteHead::Group group)
      {
      return qApp->translate("noteheadnames", noteHeadGroupNames[int(group)].username);
      }

//---------------------------------------------------------
//   type2userName
//---------------------------------------------------------

QString NoteHead::type2userName(NoteHead::Type type)
      {
      return qApp->translate("noteheadnames", noteHeadTypeNames[int(type) + 1].username);
      }

//---------------------------------------------------------
//   group2name
//---------------------------------------------------------

QString NoteHead::group2name(NoteHead::Group group)
      {
      return noteHeadGroupNames[int(group)].name;
      }

//---------------------------------------------------------
//   type2name
//---------------------------------------------------------

QString NoteHead::type2name(NoteHead::Type type)
      {
      return noteHeadTypeNames[int(type) + 1].name;
      }

//---------------------------------------------------------
//   name2group
//---------------------------------------------------------

NoteHead::Group NoteHead::name2group(QString s)
      {
      for (int i = 0; i < int(NoteHead::Group::HEAD_GROUPS); ++i) {
            if (noteHeadGroupNames[i].name == s)
                  return NoteHead::Group(i);
            }
      return NoteHead::Group::HEAD_NORMAL;
      }

//---------------------------------------------------------
//   name2type
//---------------------------------------------------------

NoteHead::Type NoteHead::name2type(QString s)
      {
      for (int i = 0; i <= int(NoteHead::Type::HEAD_TYPES); ++i) {
            if (noteHeadTypeNames[i].name == s)
                  return NoteHead::Type(i - 1);
            }
      return NoteHead::Type::HEAD_AUTO;
      }

//---------------------------------------------------------
//   noteHead
//---------------------------------------------------------

SymId Note::noteHead(int direction, NoteHead::Group group, NoteHead::Type t)
      {
      return noteHeads[direction][int(group)][int(t)];
      }

SymId Note::noteHead(int direction, NoteHead::Group group, NoteHead::Type t, int tpc, Key key, NoteHeadScheme scheme)
      {
      // shortcut
      if (scheme == NoteHeadScheme::HEAD_NORMAL)
            return noteHeads[direction][int(group)][int(t)];
      // other schemes
      if (scheme == NoteHeadScheme::HEAD_PITCHNAME || scheme == NoteHeadScheme::HEAD_PITCHNAME_GERMAN) {
            if (tpc == Tpc::TPC_A)
                  group = NoteHead::Group::HEAD_A;
            else if (tpc == Tpc::TPC_B) {
                  if (scheme == NoteHeadScheme::HEAD_PITCHNAME_GERMAN)
                        group = NoteHead::Group::HEAD_H;
                  else
                        group = NoteHead::Group::HEAD_B;
                  }
            else if (tpc == Tpc::TPC_C)
                  group = NoteHead::Group::HEAD_C;
            else if (tpc == Tpc::TPC_D)
                  group = NoteHead::Group::HEAD_D;
            else if (tpc == Tpc::TPC_E)
                  group = NoteHead::Group::HEAD_E;
            else if (tpc == Tpc::TPC_F)
                  group = NoteHead::Group::HEAD_F;
            else if (tpc == Tpc::TPC_G)
                  group = NoteHead::Group::HEAD_G;
            else if (tpc == Tpc::TPC_A_S)
                  group = NoteHead::Group::HEAD_A_SHARP;
            else if (tpc == Tpc::TPC_B_S)
                  if (scheme == NoteHeadScheme::HEAD_PITCHNAME_GERMAN)
                        group = NoteHead::Group::HEAD_H_SHARP;
                  else
                        group = NoteHead::Group::HEAD_B_SHARP;
            else if (tpc == Tpc::TPC_C_S)
                  group = NoteHead::Group::HEAD_C_SHARP;
            else if (tpc == Tpc::TPC_D_S)
                  group = NoteHead::Group::HEAD_D_SHARP;
            else if (tpc == Tpc::TPC_E_S)
                  group = NoteHead::Group::HEAD_E_SHARP;
            else if (tpc == Tpc::TPC_F_S)
                  group = NoteHead::Group::HEAD_F_SHARP;
            else if (tpc == Tpc::TPC_G_S)
                  group = NoteHead::Group::HEAD_G_SHARP;
            else if (tpc == Tpc::TPC_A_B)
                  group = NoteHead::Group::HEAD_A_FLAT;
            else if (tpc == Tpc::TPC_B_B)
                  if (scheme == NoteHeadScheme::HEAD_PITCHNAME_GERMAN)
                        group = NoteHead::Group::HEAD_B;
                  else
                        group = NoteHead::Group::HEAD_B_FLAT;
            else if (tpc == Tpc::TPC_C_B)
                  group = NoteHead::Group::HEAD_C_FLAT;
            else if (tpc == Tpc::TPC_D_B)
                  group = NoteHead::Group::HEAD_D_FLAT;
            else if (tpc == Tpc::TPC_E_B)
                  group = NoteHead::Group::HEAD_E_FLAT;
            else if (tpc == Tpc::TPC_F_B)
                  group = NoteHead::Group::HEAD_F_FLAT;
            else if (tpc == Tpc::TPC_G_B)
                  group = NoteHead::Group::HEAD_G_FLAT;
            }
      else if (scheme == NoteHeadScheme::HEAD_SHAPE_NOTE_4) {
            int degree = tpc2degree(tpc, key);
            switch (degree) {
                  case 0:
                  case 3:
                        group = NoteHead::Group::HEAD_FA; break;
                  case 1:
                  case 4:
                        group = NoteHead::Group::HEAD_SOL; break;
                  case 2:
                  case 5:
                        group = NoteHead::Group::HEAD_LA; break;
                  case 6:
                        group = NoteHead::Group::HEAD_MI; break;
                  }
            }
      else if (scheme == NoteHeadScheme::HEAD_SHAPE_NOTE_7_AIKIN
         || scheme == NoteHeadScheme::HEAD_SHAPE_NOTE_7_FUNK
         || scheme == NoteHeadScheme::HEAD_SHAPE_NOTE_7_WALKER) {
            int degree = tpc2degree(tpc, key);
            switch (degree) {
                  case 0:
                        if (scheme == NoteHeadScheme::HEAD_SHAPE_NOTE_7_AIKIN)
                              group = NoteHead::Group::HEAD_DO;
                        else if (scheme == NoteHeadScheme::HEAD_SHAPE_NOTE_7_FUNK)
                              group = NoteHead::Group::HEAD_DO_FUNK;
                        else if (scheme == NoteHeadScheme::HEAD_SHAPE_NOTE_7_WALKER)
                              group = NoteHead::Group::HEAD_DO_WALKER;
                        break;
                  case 1:
                        if (scheme == NoteHeadScheme::HEAD_SHAPE_NOTE_7_AIKIN)
                              group = NoteHead::Group::HEAD_RE;
                        else if (scheme == NoteHeadScheme::HEAD_SHAPE_NOTE_7_FUNK)
                              group = NoteHead::Group::HEAD_RE_FUNK;
                        else if (scheme == NoteHeadScheme::HEAD_SHAPE_NOTE_7_WALKER)
                              group = NoteHead::Group::HEAD_RE_WALKER;
                        break;
                  case 2:
                        group = NoteHead::Group::HEAD_MI; break;
                  case 3:
                        group = NoteHead::Group::HEAD_FA; break;
                  case 4:
                        group = NoteHead::Group::HEAD_SOL; break;
                  case 5:
                        group = NoteHead::Group::HEAD_LA; break;
                  case 6:
                        if (scheme == NoteHeadScheme::HEAD_SHAPE_NOTE_7_AIKIN)
                              group = NoteHead::Group::HEAD_TI;
                        else if (scheme == NoteHeadScheme::HEAD_SHAPE_NOTE_7_FUNK)
                              group = NoteHead::Group::HEAD_TI_FUNK;
                        else if (scheme == NoteHeadScheme::HEAD_SHAPE_NOTE_7_WALKER)
                              group = NoteHead::Group::HEAD_TI_WALKER;
                        break;
                  }
            }
      else if (scheme == NoteHeadScheme::HEAD_SOLFEGE) {
            int degree = tpc2degree(tpc, key);
            switch (degree) {
                  case 0:
                        group = NoteHead::Group::HEAD_DO_NAME; break;
                  case 1:
                        group = NoteHead::Group::HEAD_RE_NAME; break;
                  case 2:
                        group = NoteHead::Group::HEAD_MI_NAME; break;
                  case 3:
                        group = NoteHead::Group::HEAD_FA_NAME; break;
                  case 4:
                        group = NoteHead::Group::HEAD_SOL_NAME; break;
                  case 5:
                        group = NoteHead::Group::HEAD_LA_NAME; break;
                  case 6:
                        group = NoteHead::Group::HEAD_TI_NAME; break;
                  }
            }
      else if (scheme == NoteHeadScheme::HEAD_SOLFEGE_FIXED) {
            QString stepName = tpc2stepName(tpc);
            if (stepName == "C")
                  group = NoteHead::Group::HEAD_DO_NAME;
            else if (stepName == "D")
                  group = NoteHead::Group::HEAD_RE_NAME;
            else if (stepName == "E")
                  group = NoteHead::Group::HEAD_MI_NAME;
            else if (stepName == "F")
                  group = NoteHead::Group::HEAD_FA_NAME;
            else if (stepName == "G")
                  group = NoteHead::Group::HEAD_SOL_NAME;
            else if (stepName == "A")
                  group = NoteHead::Group::HEAD_LA_NAME;
            else if (stepName == "B")
                  group = NoteHead::Group::HEAD_SI_NAME;
            }
      return noteHeads[direction][int(group)][int(t)];
      };

//---------------------------------------------------------
//   headGroup
//   used only when dropping a notehead from the palette
//   they are either half note, either double whole
//---------------------------------------------------------

NoteHead::Group NoteHead::headGroup() const
      {
      Group group = Group::HEAD_INVALID;
      for (int i = 0; i < int(Group::HEAD_DO_WALKER); ++i) {
            if (noteHeads[0][i][1] == _sym || noteHeads[0][i][3] == _sym) {
                  group = (Group)i;
                        break;
                  }
            }
      return group;
      }

//---------------------------------------------------------
//   Note
//---------------------------------------------------------

Note::Note(Score* s)
   : Element(s, ElementFlag::MOVABLE)
      {
      _playEvents.append(NoteEvent());    // add default play event
      _cachedNoteheadSym = SymId::noSym;
      _cachedSymNull = SymId::noSym;
      }

Note::~Note()
      {
      delete _accidental;
      qDeleteAll(_el);
      delete _tieFor;
      qDeleteAll(_dots);
      }

Note::Note(const Note& n, bool link)
   : Element(n)
      {
      if (link)
            score()->undo(new Link(this, const_cast<Note*>(&n)));
      _subchannel        = n._subchannel;
      _line              = n._line;
      _fret              = n._fret;
      _string            = n._string;
      _fretConflict      = n._fretConflict;
      _ghost             = n._ghost;
      dragMode           = n.dragMode;
      _pitch             = n._pitch;
      _tpc[0]            = n._tpc[0];
      _tpc[1]            = n._tpc[1];
      _dotsHidden        = n._dotsHidden;
      _hidden            = n._hidden;
      _play              = n._play;
      _tuning            = n._tuning;
      _veloType          = n._veloType;
      _veloOffset        = n._veloOffset;
      _headGroup         = n._headGroup;
      _headType          = n._headType;
      _mirror            = n._mirror;
      _userMirror        = n._userMirror;
      _small             = n._small;
      _userDotPosition   = n._userDotPosition;
      _fixed             = n._fixed;
      _fixedLine         = n._fixedLine;
      _accidental        = 0;
      _cachedNoteheadSym = n._cachedNoteheadSym;
      _cachedSymNull     = n._cachedSymNull;

      if (n._accidental)
            add(new Accidental(*(n._accidental)));

      // types in _el: SYMBOL, IMAGE, FINGERING, TEXT, BEND
      const Staff* stf = staff();
      bool tabFingering = stf->staffType(tick())->showTabFingering();
      for (Element* e : n._el) {
            if (e->isFingering() && staff()->isTabStaff(tick()) && !tabFingering)    // tablature has no fingering
                  continue;
            Element* ce = e->clone();
            add(ce);
            if (link)
                  score()->undo(new Link(ce, const_cast<Element*>(e)));
            }

      _playEvents = n._playEvents;

      if (n._tieFor) {
            _tieFor = new Tie(*n._tieFor);
            _tieFor->setStartNote(this);
            _tieFor->setEndNote(0);
            }
      else
            _tieFor = 0;
      _tieBack  = 0;
      for (NoteDot* dot : n._dots)
            add(new NoteDot(*dot));
      _mark      = n._mark;
      }

//---------------------------------------------------------
//   concertPitchIdx
//---------------------------------------------------------

inline int Note::concertPitchIdx() const
      {
      return concertPitch() ? 0 : 1;
      }

//---------------------------------------------------------
//   setPitch
//---------------------------------------------------------

void Note::setPitch(int val)
      {
      Q_ASSERT(pitchIsValid(val));
      if (_pitch != val) {
            _pitch = val;
            score()->setPlaylistDirty();
            }
      }

void Note::setPitch(int pitch, int tpc1, int tpc2)
      {
      Q_ASSERT(tpcIsValid(tpc1));
      Q_ASSERT(tpcIsValid(tpc2));
      _tpc[0] = tpc1;
      _tpc[1] = tpc2;
      setPitch(pitch);
      }

//---------------------------------------------------------
//   tpc1default
//---------------------------------------------------------

int Note::tpc1default(int p) const
      {
      Key key = Key::C;
      if (staff() && chord()) {
            Fraction tick = chord()->tick();
            key = staff()->key(tick);
            if (!concertPitch()) {
                  Interval interval = part()->instrument(tick)->transpose();
                  if (!interval.isZero()) {
                        interval.flip();
                        key = transposeKey(key, interval);
                        }
                  }
            }
      return pitch2tpc(p, key, Prefer::NEAREST);
      }

//---------------------------------------------------------
//   tpc2default
//---------------------------------------------------------

int Note::tpc2default(int p) const
      {
      Key key = Key::C;
      if (staff() && chord()) {
            Fraction tick = chord()->tick();
            key = staff()->key(tick);
            if (concertPitch()) {
                  Interval interval = part()->instrument(tick)->transpose();
                  if (!interval.isZero())
                        key = transposeKey(key, interval);
                  }
            }
      return pitch2tpc(p - transposition(), key, Prefer::NEAREST);
      }

//---------------------------------------------------------
//   setTpcFromPitch
//---------------------------------------------------------

void Note::setTpcFromPitch()
      {
      // works best if note is already added to score, otherwise we can't determine transposition or key
      Fraction tick = chord() ? chord()->tick() : Fraction(-1,1);
      Interval v = staff() ? part()->instrument(tick)->transpose() : Interval();
      Key key = (staff() && chord()) ? staff()->key(chord()->tick()) : Key::C;
      // convert key to concert pitch
      if (!concertPitch() && !v.isZero())
            key = transposeKey(key, v);
      // set concert pitch tpc
      _tpc[0] = pitch2tpc(_pitch, key, Prefer::NEAREST);
      // set transposed tpc
      if (v.isZero())
            _tpc[1] = _tpc[0];
      else {
            v.flip();
            _tpc[1] = Ms::transposeTpc(_tpc[0], v, true);
            }
      Q_ASSERT(tpcIsValid(_tpc[0]));
      Q_ASSERT(tpcIsValid(_tpc[1]));
      }

//---------------------------------------------------------
//   setTpc
//---------------------------------------------------------

void Note::setTpc(int v)
      {
      if (!tpcIsValid(v))
            qFatal("Note::setTpc: bad tpc %d", v);
      _tpc[concertPitchIdx()] = v;
      }

//---------------------------------------------------------
//   undoSetTpc
//    change the current tpc
//---------------------------------------------------------

void Note::undoSetTpc(int v)
      {
      if (concertPitch()) {
            if (v != tpc1())
                  undoChangeProperty(Pid::TPC1, v);
            }
      else {
            if (v != tpc2())
                  undoChangeProperty(Pid::TPC2, v);
            }
      }

//---------------------------------------------------------
//   tpc
//---------------------------------------------------------

int Note::tpc() const
      {
      return _tpc[concertPitchIdx()];
      }

//---------------------------------------------------------
//   tpcUserName
//---------------------------------------------------------

QString Note::tpcUserName(bool explicitAccidental) const
      {
      QString pitchName = tpc2name(tpc(), NoteSpellingType::STANDARD, NoteCaseType::AUTO, explicitAccidental);
      QString octaveName = QString::number((epitch() / 12) - 1);
      return pitchName + (explicitAccidental ? " " : "") + octaveName;
      }

//---------------------------------------------------------
//   transposeTpc
//    return transposed tpc
//    If in concertPitch mode return tpc for transposed view
//    else return tpc for concert pitch view.
//---------------------------------------------------------

int Note::transposeTpc(int tpc)
      {
      Fraction tick = chord() ? chord()->tick() : Fraction(-1,1);
      Interval v = part()->instrument(tick)->transpose();
      if (v.isZero())
            return tpc;
      if (concertPitch()) {
            v.flip();
            return Ms::transposeTpc(tpc, v, true);
            }
      else
            return Ms::transposeTpc(tpc, v, true);
      }

//---------------------------------------------------------
//   noteHead
//---------------------------------------------------------

SymId Note::noteHead() const
      {
      int up;
      NoteHead::Type ht;
      if (chord()) {
            up = chord()->up();
            ht = chord()->durationType().headType();
            }
      else {
            up = 1;
            ht = NoteHead::Type::HEAD_QUARTER;
            }
      if (_headType != NoteHead::Type::HEAD_AUTO)
            ht = _headType;

      if (_headGroup == NoteHead::Group::HEAD_CUSTOM) {
            if (chord() && chord()->staff()) {
                  const Staff* st = chord()->staff();
                  if (st->staffType(chord()->tick())->isDrumStaff())
                        return st->part()->instrument(chord()->tick())->drumset()->noteHeads(_pitch, ht);
                  }
            else {
                  return _cachedNoteheadSym;
                  }
            }

      Key key = Key::C;
      NoteHeadScheme scheme = NoteHeadScheme::HEAD_NORMAL;
      if (chord() && chord()->staff()){
            Fraction tick = chord()->tick();
            if (tick >= Fraction(0,1)) {
                  const Staff* st = chord()->staff();
                  key    = st->key(tick);
                  scheme = st->staffType(tick)->noteHeadScheme();
                  }
            }
      SymId t = noteHead(up, _headGroup, ht, tpc(), key, scheme);
      if (t == SymId::noSym) {
            qDebug("invalid notehead %d/%d", int(_headGroup), int(ht));
            t = noteHead(up, NoteHead::Group::HEAD_NORMAL, ht);
            }
      return t;
      }

//---------------------------------------------------------
//   headWidth
//
//    returns the x of the symbol bbox. It is different from headWidth() because zero point could be different from leftmost bbox position.
//---------------------------------------------------------
qreal Note::bboxRightPos() const
      {
      const auto& bbox = score()->scoreFont()->bbox(noteHead(), magS());
      return bbox.right();
      }

//---------------------------------------------------------
//   headBodyWidth
//
//    returns the width of the notehead "body". It is actual for slashed noteheads like -O-, where O is body.
//---------------------------------------------------------
qreal Note::headBodyWidth() const
      {
      return headWidth() + 2 * bboxXShift();
      }

//---------------------------------------------------------
//   headWidth
//
//    returns the width of the symbol bbox
//    or the width of the string representation of the fret mark
//---------------------------------------------------------

qreal Note::headWidth() const
      {
      return symWidth(noteHead());
      }

//---------------------------------------------------------
//   bboxXShift
//
//    returns the x shift of the notehead bounding box
//---------------------------------------------------------
qreal Note::bboxXShift() const
      {
      const auto& bbox = score()->scoreFont()->bbox(noteHead(), magS());
      return bbox.bottomLeft().x();
      }

//---------------------------------------------------------
//   noteheadCenterX
//
//    returns the x coordinate of the notehead center related to the basepoint of the notehead bbox
//---------------------------------------------------------
qreal Note::noteheadCenterX() const
      {
      return score()->scoreFont()->width(noteHead(), magS()) / 2 + bboxXShift();
      }
//---------------------------------------------------------
//   tabHeadWidth
//---------------------------------------------------------

qreal Note::tabHeadWidth(const StaffType* tab) const
      {
      qreal val;
      if (tab && _fret != FRET_NONE && _string != STRING_NONE) {
            QFont f    = tab->fretFont();
            f.setPointSizeF(tab->fretFontSize());
            QFontMetricsF fm(f, MScore::paintDevice());
            val  = fm.width(_fretString) * magS();
            }
      else
            val = headWidth();
      return val;
      }

//---------------------------------------------------------
//   headHeight
//
//    returns the height of the notehead symbol
//    or the height of the string representation of the fret mark
//---------------------------------------------------------

qreal Note::headHeight() const
      {
      return symHeight(noteHead());
      }

//---------------------------------------------------------
//   tabHeadHeight
//---------------------------------------------------------

qreal Note::tabHeadHeight(const StaffType* tab) const
      {
      if (tab && _fret != FRET_NONE && _string != STRING_NONE)
            return tab->fretBoxH() * magS();
      return headHeight();
      }

//---------------------------------------------------------
//   stemDownNW
//---------------------------------------------------------

QPointF Note::stemDownNW() const
      {
      return symStemDownNW(noteHead());
      }

//---------------------------------------------------------
//   stemUpSE
//---------------------------------------------------------

QPointF Note::stemUpSE() const
      {
      return symStemUpSE(noteHead());
      }

//---------------------------------------------------------
//   playTicks
///   Return total tick len of tied notes
//---------------------------------------------------------

int Note::playTicks() const
      {
      Fraction stick = firstTiedNote()->chord()->tick();
      const Note* note = lastTiedNote();
      return (note->chord()->tick() + note->chord()->actualTicks() - stick).ticks();
      }

//---------------------------------------------------------
//   addSpanner
//---------------------------------------------------------

void Note::addSpanner(Spanner* l)
      {
      Element* e = l->endElement();
      if (e && e->isNote()) {
            Note* note = toNote(e);
            note->addSpannerBack(l);
            if (l->isGlissando())
                 note->chord()->setEndsGlissando(true);
            }
      addSpannerFor(l);
      }

//---------------------------------------------------------
//   removeSpanner
//---------------------------------------------------------

void Note::removeSpanner(Spanner* l)
      {
      Note* e = toNote(l->endElement());
      if (e && e->isNote()) {
            if (!e->removeSpannerBack(l)) {
                  qDebug("Note::removeSpanner(%p): cannot remove spannerBack %s %p", this, l->name(), l);
                  // abort();
                  }
            if (l->isGlissando())
                 e->chord()->updateEndsGlissando();
            }
      if (!removeSpannerFor(l)) {
            qDebug("Note(%p): cannot remove spannerFor %s %p", this, l->name(), l);
            // abort();
            }
      }

//---------------------------------------------------------
//   add
//---------------------------------------------------------

void Note::add(Element* e)
      {
      e->setParent(this);
      e->setTrack(track());

      switch(e->type()) {
            case ElementType::NOTEDOT:
                  _dots.append(toNoteDot(e));
                  break;
            case ElementType::FINGERING:
            case ElementType::SYMBOL:
            case ElementType::IMAGE:
            case ElementType::TEXT:
            case ElementType::BEND:
                  _el.push_back(e);
                  break;
            case ElementType::TIE: {
                  Tie* tie = toTie(e);
                  tie->setStartNote(this);
                  tie->setTrack(track());
                  setTieFor(tie);
                  if (tie->endNote())
                        tie->endNote()->setTieBack(tie);
                  }
                  break;
            case ElementType::ACCIDENTAL:
                  _accidental = toAccidental(e);
                  break;
            case ElementType::TEXTLINE:
            case ElementType::GLISSANDO:
                  addSpanner(toSpanner(e));
                  break;
            default:
                  qDebug("Note::add() not impl. %s", e->name());
                  break;
            }
      triggerLayout();
      }

//---------------------------------------------------------
//   remove
//---------------------------------------------------------

void Note::remove(Element* e)
      {
      switch(e->type()) {
            case ElementType::NOTEDOT:
                  _dots.takeLast();
                  break;

            case ElementType::TEXT:
            case ElementType::SYMBOL:
            case ElementType::IMAGE:
            case ElementType::FINGERING:
            case ElementType::BEND:
                  if (!_el.remove(e))
                        qDebug("Note::remove(): cannot find %s", e->name());
                  break;
            case ElementType::TIE: {
                  Tie* tie = toTie(e);
                  setTieFor(0);
                  if (tie->endNote())
                        tie->endNote()->setTieBack(0);
                  }
                  break;

            case ElementType::ACCIDENTAL:
                  _accidental = 0;
                  break;

            case ElementType::TEXTLINE:
            case ElementType::GLISSANDO:
                  removeSpanner(toSpanner(e));
                  break;

            default:
                  qDebug("Note::remove() not impl. %s", e->name());
                  break;
            }
      triggerLayout();
      }

//---------------------------------------------------------
//   isNoteName
//---------------------------------------------------------

bool Note::isNoteName() const
      {
      if (chord() && chord()->staff()) {
            const Staff* st = staff();
            NoteHeadScheme s = st->staffType(tick())->noteHeadScheme();
            return s == NoteHeadScheme::HEAD_PITCHNAME || s == NoteHeadScheme::HEAD_PITCHNAME_GERMAN || s == NoteHeadScheme::HEAD_SOLFEGE || s == NoteHeadScheme::HEAD_SOLFEGE_FIXED;
            }
      return false;
      }

//---------------------------------------------------------
//   draw
//---------------------------------------------------------

void Note::draw(QPainter* painter) const
      {
      if (_hidden)
            return;

      QColor c(curColor());
      painter->setPen(c);
      bool tablature = staff() && staff()->isTabStaff(chord()->tick());

      // tablature
      if (tablature) {
            const Staff* st = staff();
            const StaffType* tab = st->staffType(tick());
            if (tieBack() && !tab->showBackTied()) {
                  if (chord()->measure()->system() == tieBack()->startNote()->chord()->measure()->system() && el().size() == 0)
                        // fret should be hidden, so return without drawing it
                        return;
                  }
            // draw background, if required (to hide a segment of string line or to show a fretting conflict)
            if (!tab->linesThrough() || fretConflict()) {
                  qreal d  = spatium() * .1;
                  QRectF bb = QRectF(bbox().x()-d, tab->fretMaskY() * magS(), bbox().width() + 2 * d, tab->fretMaskH()*magS());
                  // we do not know which viewer did this draw() call
                  // so update all:
                  if (!score()->getViewer().empty()) {
                        for (MuseScoreView* view : score()->getViewer())
                              view->drawBackground(painter, bb);
                        }
                  else
                        painter->fillRect(bb, Qt::white);

                  if (fretConflict() && !score()->printing() && score()->showUnprintable()) {          //on fret conflict, draw on red background
                        painter->save();
                        painter->setPen(Qt::red);
                        painter->setBrush(QBrush(QColor(Qt::red)));
                        painter->drawRect(bb);
                        painter->restore();
                        }
                  }
            QFont f(tab->fretFont());
            f.setPointSizeF(f.pointSizeF() * magS() * MScore::pixelRatio);
            painter->setFont(f);
            painter->setPen(c);
            painter->drawText(QPointF(bbox().x(), tab->fretFontYOffset()), _fretString);
            }

      // NOT tablature

      else {
            // skip drawing, if second note of a cross-measure value
            if (chord()->crossMeasure() == CrossMeasure::SECOND)
                  return;
            // warn if pitch extends usable range of instrument
            // by coloring the notehead
            if (chord() && chord()->segment() && staff()
               && !score()->printing() && MScore::warnPitchRange && !staff()->isDrumStaff(chord()->tick())) {
                  const Instrument* in = part()->instrument(chord()->tick());
                  int i = ppitch();
                  if (i < in->minPitchP() || i > in->maxPitchP())
                        painter->setPen(selected() ? Qt::darkRed : Qt::red);
                  else if (i < in->minPitchA() || i > in->maxPitchA())
                        painter->setPen(selected() ? QColor("#565600") : Qt::darkYellow);
                  }
            // draw blank notehead to avoid staff and ledger lines
            if (_cachedSymNull != SymId::noSym) {
                  painter->save();
                  painter->setPen(Qt::white);
                  drawSymbol(_cachedSymNull, painter);
                  painter->restore();
                  }
            drawSymbol(_cachedNoteheadSym, painter);
            }
      }

//--------------------------------------------------
//   Note::write
//---------------------------------------------------------

void Note::write(XmlWriter& xml) const
      {
      xml.stag(this);
      Element::writeProperties(xml);

      if (_accidental)
            _accidental->write(xml);
      _el.write(xml);
      bool write_dots = false;
      for (NoteDot* dot : _dots)
            if (!dot->offset().isNull() || !dot->visible() || dot->color() != Qt::black || dot->visible() != visible()) {
                  write_dots = true;
                  break;
                  }
      if (write_dots)
            for (NoteDot* dot : _dots)
                  dot->write(xml);
      if (_tieFor)
            _tieFor->writeSpannerStart(xml, this, track());
      if (_tieBack)
            _tieBack->writeSpannerEnd(xml, this, track());
      if ((chord() == 0 || chord()->playEventType() != PlayEventType::Auto) && !_playEvents.empty()) {
            xml.stag("Events");
            for (const NoteEvent& e : _playEvents)
                  e.write(xml);
            xml.etag();
            }
      for (Pid id : { Pid::PITCH, Pid::TPC1, Pid::TPC2, Pid::SMALL, Pid::MIRROR_HEAD, Pid::DOT_POSITION,
         Pid::HEAD_GROUP, Pid::VELO_OFFSET, Pid::PLAY, Pid::TUNING, Pid::FRET, Pid::STRING,
         Pid::GHOST, Pid::HEAD_TYPE, Pid::VELO_TYPE, Pid::FIXED, Pid::FIXED_LINE
            }) {
            writeProperty(xml, id);
            }

      for (Spanner* e : _spannerFor)
            e->writeSpannerStart(xml, this, track());
      for (Spanner* e : _spannerBack)
            e->writeSpannerEnd(xml, this, track());

      xml.etag();
      }

//---------------------------------------------------------
//   Note::read
//---------------------------------------------------------

void Note::read(XmlReader& e)
      {
      setTpc1(Tpc::TPC_INVALID);
      setTpc2(Tpc::TPC_INVALID);

      while (e.readNextStartElement()) {
            if (readProperties(e))
                  ;
            else
                  e.unknown();
            }
      // ensure sane values:
      _pitch = limit(_pitch, 0, 127);

      if (!tpcIsValid(_tpc[0]) && !tpcIsValid(_tpc[1])) {
            Key key = (staff() && chord()) ? staff()->key(chord()->tick()) : Key::C;
            int tpc = pitch2tpc(_pitch, key, Prefer::NEAREST);
            if (concertPitch())
                  _tpc[0] = tpc;
            else
                  _tpc[1] = tpc;
            }
      if (!(tpcIsValid(_tpc[0]) && tpcIsValid(_tpc[1]))) {
            Fraction tick = chord() ? chord()->tick() : Fraction(-1,1);
            Interval v = staff() ? part()->instrument(tick)->transpose() : Interval();
            if (tpcIsValid(_tpc[0])) {
                  v.flip();
                  if (v.isZero())
                        _tpc[1] = _tpc[0];
                  else
                        _tpc[1] = Ms::transposeTpc(_tpc[0], v, true);
                  }
            else {
                  if (v.isZero())
                        _tpc[0] = _tpc[1];
                  else
                        _tpc[0] = Ms::transposeTpc(_tpc[1], v, true);
                  }
            }

      // check consistency of pitch, tpc1, tpc2, and transposition
      // see note in InstrumentChange::read() about a known case of tpc corruption produced in 2.0.x
      // but since there are other causes of tpc corruption (eg, https://musescore.org/en/node/74746)
      // including perhaps some we don't know about yet,
      // we will attempt to fix some problems here regardless of version

      if (staff() && !staff()->isDrumStaff(e.tick()) && !e.pasteMode() && !MScore::testMode) {
            int tpc1Pitch = (tpc2pitch(_tpc[0]) + 12) % 12;
            int tpc2Pitch = (tpc2pitch(_tpc[1]) + 12) % 12;
            int soundingPitch = _pitch % 12;
            if (tpc1Pitch != soundingPitch) {
                  qDebug("bad tpc1 - soundingPitch = %d, tpc1 = %d", soundingPitch, tpc1Pitch);
                  _pitch += tpc1Pitch - soundingPitch;
                  }
            if (staff()) {
                  Interval v = staff()->part()->instrument(e.tick())->transpose();
                  int writtenPitch = (_pitch - v.chromatic) % 12;
                  if (tpc2Pitch != writtenPitch) {
                        qDebug("bad tpc2 - writtenPitch = %d, tpc2 = %d", writtenPitch, tpc2Pitch);
                        if (concertPitch()) {
                              // assume we want to keep sounding pitch
                              // so fix written pitch (tpc only)
                              v.flip();
                              _tpc[1] = Ms::transposeTpc(_tpc[0], v, true);
                              }
                        else {
                              // assume we want to keep written pitch
                              // so fix sounding pitch (both tpc and pitch)
                              _tpc[0] = Ms::transposeTpc(_tpc[1], v, true);
                              _pitch += tpc2Pitch - writtenPitch;
                              }
                        }
                  }
            }
      }

//---------------------------------------------------------
//   readProperties
//---------------------------------------------------------

bool Note::readProperties(XmlReader& e)
      {
      const QStringRef& tag(e.name());

      if (tag == "pitch")
            _pitch = e.readInt();
      else if (tag == "tpc") {
            _tpc[0] = e.readInt();
            _tpc[1] = _tpc[0];
            }
      else if (tag == "track")            // for performance
            setTrack(e.readInt());
      else if (tag == "Accidental") {
            Accidental* a = new Accidental(score());
            a->setTrack(track());
            a->read(e);
            add(a);
            }
      else if (tag == "Spanner")
            Spanner::readSpanner(e, this, track());
      else if (tag == "tpc2")
            _tpc[1] = e.readInt();
      else if (tag == "small")
            setSmall(e.readInt());
      else if (tag == "mirror")
            readProperty(e, Pid::MIRROR_HEAD);
      else if (tag == "dotPosition")
            readProperty(e, Pid::DOT_POSITION);
      else if (tag == "fixed")
            setFixed(e.readBool());
      else if (tag == "fixedLine")
            setFixedLine(e.readInt());
      else if (tag == "head")
            readProperty(e, Pid::HEAD_GROUP);
      else if (tag == "velocity")
            setVeloOffset(e.readInt());
      else if (tag == "play")
            setPlay(e.readInt());
      else if (tag == "tuning")
            setTuning(e.readDouble());
      else if (tag == "fret")
            setFret(e.readInt());
      else if (tag == "string")
            setString(e.readInt());
      else if (tag == "ghost")
            setGhost(e.readInt());
      else if (tag == "headType")
            readProperty(e, Pid::HEAD_TYPE);
      else if (tag == "veloType")
            readProperty(e, Pid::VELO_TYPE);
      else if (tag == "line")
            setLine(e.readInt());
      else if (tag == "Fingering") {
            Fingering* f = new Fingering(score());
            f->setTrack(track());
            f->read(e);
            add(f);
            }
      else if (tag == "Symbol") {
            Symbol* s = new Symbol(score());
            s->setTrack(track());
            s->read(e);
            add(s);
            }
      else if (tag == "Image") {
            if (MScore::noImages)
                  e.skipCurrentElement();
            else {
                  Image* image = new Image(score());
                  image->setTrack(track());
                  image->read(e);
                  add(image);
                  }
            }
      else if (tag == "Bend") {
            Bend* b = new Bend(score());
            b->setTrack(track());
            b->read(e);
            add(b);
            }
      else if (tag == "NoteDot") {
            NoteDot* dot = new NoteDot(score());
            dot->read(e);
            add(dot);
            }
      else if (tag == "Events") {
            _playEvents.clear();    // remove default event
            while (e.readNextStartElement()) {
                  const QStringRef& t(e.name());
                  if (t == "Event") {
                        NoteEvent ne;
                        ne.read(e);
                        _playEvents.append(ne);
                        }
                  else
                        e.unknown();
                  }
            if (chord())
                  chord()->setPlayEventType(PlayEventType::User);
            }
      else if (tag == "offset")
            Element::readProperties(e);
      else if (Element::readProperties(e))
            ;
      else
            return false;
      return true;
      }

//---------------------------------------------------------
//   Note::readAddConnector
//---------------------------------------------------------

void Note::readAddConnector(ConnectorInfoReader* info, bool pasteMode)
      {
      const ElementType type = info->type();
      const Location& l = info->location();
      switch(type) {
            case ElementType::TIE:
            case ElementType::TEXTLINE:
            case ElementType::GLISSANDO:
                  {
                  Spanner* sp = toSpanner(info->connector());
                  if (info->isStart()) {
                        sp->setTrack(l.track());
                        sp->setTick(tick());
                        if (sp->isTie()) {
                              Tie* tie = toTie(sp);
                              tie->setParent(this);
                              tie->setStartNote(this);
                              _tieFor = tie;
                              }
                        else {
                              sp->setAnchor(Spanner::Anchor::NOTE);
                              sp->setStartElement(this);
                              addSpannerFor(sp);
                              sp->setParent(this);
                              }
                        }
                  else if (info->isEnd()) {
                        sp->setTrack2(l.track());
                        sp->setTick2(tick());
                        sp->setEndElement(this);
                        if (sp->isTie())
                              _tieBack = toTie(sp);
                        else {
                              if (sp->isGlissando() && parent() && parent()->isChord())
                                    toChord(parent())->setEndsGlissando(true);
                              addSpannerBack(sp);
                              }

                        // As spanners get added after being fully read, they
                        // do not get cloned with the note when pasting to
                        // linked staves. So add this spanner explicilty.
                        if (pasteMode)
                              score()->undoAddElement(sp);
                        }
                  }
            default:
                  break;
            }
      }

//---------------------------------------------------------
//   transposition
//---------------------------------------------------------

int Note::transposition() const
      {
      Fraction tick = chord() ? chord()->tick() : Fraction(-1,1);
      return staff() ? part()->instrument(tick)->transpose().chromatic : 0;
      }

//---------------------------------------------------------
//   NoteEditData
//---------------------------------------------------------

class NoteEditData : public ElementEditData {
   public:
      int line;
      int string;
      };

//---------------------------------------------------------
//   startDrag
//---------------------------------------------------------

void Note::startDrag(EditData& ed)
      {
      NoteEditData* ned = new NoteEditData();
      ned->e      = this;
      ned->line   = _line;
      ned->string = _string;
      ned->pushProperty(Pid::PITCH);
      ned->pushProperty(Pid::TPC1);
      ned->pushProperty(Pid::TPC2);
      ned->pushProperty(Pid::FRET);
      ned->pushProperty(Pid::STRING);

      ed.addData(ned);
      }

//---------------------------------------------------------
//   drag
//---------------------------------------------------------

QRectF Note::drag(EditData& ed)
      {
      Fraction _tick           = chord()->tick();
      const Staff* stf    = staff();
      const StaffType* st = stf->staffType(_tick);
      if (st->isDrumStaff())
            return QRect();

      NoteEditData* ned   = static_cast<NoteEditData*>(ed.getData(this));
      qreal _spatium      = spatium();
      bool tab            = st->isTabStaff();
      qreal step          = _spatium * (tab ? st->lineDistance().val() : 0.5);
      int lineOffset      = lrint(ed.delta.y() / step);

      if (tab) {
            const StringData* strData = staff()->part()->instrument()->stringData();
            int nString = ned->string + (st->upsideDown() ? -lineOffset : lineOffset);
            int nFret   = strData->fret(_pitch, nString, staff(), _tick);
            if (nFret >= 0) {                      // no fret?
                  if (fret() != nFret || string() != nString) {
                        for (Note* nn : tiedNotes()) {
                              nn->setFret(nFret);
                              nn->setString(nString);
                              strData->fretChords(nn->chord());
                              nn->triggerLayout();
                              }
                        }
                  }
            }
      else {
            Key key = staff()->key(_tick);
            int newPitch = line2pitch(ned->line + lineOffset, staff()->clef(_tick), key);
            if (!concertPitch()) {
                  Interval interval = staff()->part()->instrument(_tick)->transpose();
                  newPitch += interval.chromatic;
                  }
            int newTpc1 = pitch2tpc(newPitch, key, Prefer::NEAREST);
            int newTpc2 = pitch2tpc(newPitch - transposition(), key, Prefer::NEAREST);
            for (Note* nn : tiedNotes()) {
                  nn->setPitch(newPitch, newTpc1, newTpc2);
                  nn->triggerLayout();
                  }
            }
      return QRectF();
      }

//---------------------------------------------------------
//   endDrag
//---------------------------------------------------------

void Note::endDrag(EditData& ed)
      {
      NoteEditData* ned = static_cast<NoteEditData*>(ed.getData(this));
      for (Note* nn : tiedNotes()) {
            for (PropertyData pd : ned->propertyData) {
                  score()->undoPropertyChanged(nn, pd.id, pd.data);
                  }
            }
      }

//---------------------------------------------------------
//   acceptDrop
//---------------------------------------------------------

bool Note::acceptDrop(EditData& data) const
      {
      Element* e = data.dropElement;
      ElementType type = e->type();
      if (type == ElementType::GLISSANDO) {
            for (auto ee : _spannerFor)
                  if (ee->isGlissando()) {
                        return false;
                  }
            return true;
            }
      const Staff* st   = staff();
      bool isTablature  = st->isTabStaff(tick());
      bool tabFingering = st->staffType(tick())->showTabFingering();
      return (type == ElementType::ARTICULATION
         || type == ElementType::FERMATA
         || type == ElementType::CHORDLINE
         || type == ElementType::TEXT
         || type == ElementType::REHEARSAL_MARK
         || (type == ElementType::FINGERING && (!isTablature || tabFingering))
         || type == ElementType::ACCIDENTAL
         || type == ElementType::BREATH
         || type == ElementType::ARPEGGIO
         || type == ElementType::NOTEHEAD
         || type == ElementType::NOTE
         || type == ElementType::TREMOLO
         || type == ElementType::STAFF_STATE
         || type == ElementType::INSTRUMENT_CHANGE
         || type == ElementType::IMAGE
         || type == ElementType::CHORD
         || type == ElementType::HARMONY
         || type == ElementType::DYNAMIC
         || (type == ElementType::ICON && toIcon(e)->iconType() == IconType::ACCIACCATURA)
         || (type == ElementType::ICON && toIcon(e)->iconType() == IconType::APPOGGIATURA)
         || (type == ElementType::ICON && toIcon(e)->iconType() == IconType::GRACE4)
         || (type == ElementType::ICON && toIcon(e)->iconType() == IconType::GRACE16)
         || (type == ElementType::ICON && toIcon(e)->iconType() == IconType::GRACE32)
         || (type == ElementType::ICON && toIcon(e)->iconType() == IconType::GRACE8_AFTER)
         || (type == ElementType::ICON && toIcon(e)->iconType() == IconType::GRACE16_AFTER)
         || (type == ElementType::ICON && toIcon(e)->iconType() == IconType::GRACE32_AFTER)
         || (noteType() == NoteType::NORMAL && type == ElementType::BAGPIPE_EMBELLISHMENT)
         || (type == ElementType::ICON && toIcon(e)->iconType() == IconType::SBEAM)
         || (type == ElementType::ICON && toIcon(e)->iconType() == IconType::MBEAM)
         || (type == ElementType::ICON && toIcon(e)->iconType() == IconType::NBEAM)
         || (type == ElementType::ICON && toIcon(e)->iconType() == IconType::BEAM32)
         || (type == ElementType::ICON && toIcon(e)->iconType() == IconType::BEAM64)
         || (type == ElementType::ICON && toIcon(e)->iconType() == IconType::AUTOBEAM)
         || (type == ElementType::ICON && toIcon(e)->iconType() == IconType::PARENTHESES)
         || (type == ElementType::SYMBOL)
         || (type == ElementType::CLEF)
         || (type == ElementType::KEYSIG)
         || (type == ElementType::TIMESIG)
         || (type == ElementType::BAR_LINE)
         || (type == ElementType::SLUR)
         || (type == ElementType::HAIRPIN)
         || (type == ElementType::STAFF_TEXT)
         || (type == ElementType::SYSTEM_TEXT)
         || (type == ElementType::STICKING)
         || (type == ElementType::TEMPO_TEXT)
         || (type == ElementType::BEND)
         || (type == ElementType::TREMOLOBAR)
         || (type == ElementType::FRET_DIAGRAM)
         || (type == ElementType::FIGURED_BASS)
         || (type == ElementType::LYRICS));
      }

//---------------------------------------------------------
//   drop
//---------------------------------------------------------

Element* Note::drop(EditData& data)
      {
      Element* e = data.dropElement;

      const Staff* st = staff();
      bool isTablature = st->isTabStaff(tick());
      bool tabFingering = st->staffType(tick())->showTabFingering();
      Chord* ch = chord();

      switch(e->type()) {
            case ElementType::REHEARSAL_MARK:
                  return ch->drop(data);

            case ElementType::SYMBOL:
            case ElementType::IMAGE:
                  e->setParent(this);
                  score()->undoAddElement(e);
                  return e;

            case ElementType::FINGERING:
                  if (!isTablature || tabFingering) {
                        e->setParent(this);
                        score()->undoAddElement(e);
                        return e;
                        }
                  else
                        delete e;
                  return 0;

            case ElementType::SLUR:
                  data.view->cmdAddSlur(chord(), nullptr, toSlur(e));
                  delete e;
                  return 0;

            case ElementType::HAIRPIN:
                  // forward this event to a chord
                  return chord()->drop(data);

            case ElementType::LYRICS:
                  e->setParent(ch);
                  e->setTrack(track());
                  score()->undoAddElement(e);
                  return e;

            case ElementType::ACCIDENTAL:
                  score()->changeAccidental(this, toAccidental(e)->accidentalType());
                  break;

            case ElementType::BEND:
                  e->setParent(this);
                  e->setTrack(track());
                  score()->undoAddElement(e);
                  return e;

            case ElementType::NOTEHEAD:
                  {
                  NoteHead* s = toNoteHead(e);
                  NoteHead::Group group = s->headGroup();
                  if (group == NoteHead::Group::HEAD_INVALID) {
                        qDebug("unknown notehead");
                        group = NoteHead::Group::HEAD_NORMAL;
                        }
                  delete s;

                  if (group != _headGroup) {
                        if (links()) {
                              for (ScoreElement* se : *links()) {
                                    se->undoChangeProperty(Pid::HEAD_GROUP, int(group));
                                    Note* note = toNote(se);
                                    if (note->staff() && note->staff()->isTabStaff(ch->tick()) && group == NoteHead::Group::HEAD_CROSS)
                                          se->undoChangeProperty(Pid::GHOST, true);
                                    }
                              }
                        else {
                              undoChangeProperty(Pid::HEAD_GROUP, int(group));
                              }
                        }
                  }
                  break;

            case ElementType::ICON:
                  {
                  switch (toIcon(e)->iconType()) {
                        case IconType::ACCIACCATURA:
                              score()->setGraceNote(ch, pitch(), NoteType::ACCIACCATURA, MScore::division/2);
                              break;
                        case IconType::APPOGGIATURA:
                              score()->setGraceNote(ch, pitch(), NoteType::APPOGGIATURA, MScore::division/2);
                              break;
                        case IconType::GRACE4:
                              score()->setGraceNote(ch, pitch(), NoteType::GRACE4, MScore::division);
                              break;
                        case IconType::GRACE16:
                              score()->setGraceNote(ch, pitch(), NoteType::GRACE16,  MScore::division/4);
                              break;
                        case IconType::GRACE32:
                              score()->setGraceNote(ch, pitch(), NoteType::GRACE32, MScore::division/8);
                              break;
                        case IconType::GRACE8_AFTER:
                              score()->setGraceNote(ch, pitch(), NoteType::GRACE8_AFTER, MScore::division/2);
                              break;
                        case IconType::GRACE16_AFTER:
                              score()->setGraceNote(ch, pitch(), NoteType::GRACE16_AFTER, MScore::division/4);
                              break;
                        case IconType::GRACE32_AFTER:
                              score()->setGraceNote(ch, pitch(), NoteType::GRACE32_AFTER, MScore::division/8);
                              break;
                        case IconType::SBEAM:
                        case IconType::MBEAM:
                        case IconType::NBEAM:
                        case IconType::BEAM32:
                        case IconType::BEAM64:
                        case IconType::AUTOBEAM:
                              return ch->drop(data);
                              break;
                        case IconType::PARENTHESES:
                              addParentheses();
                              break;
                        default:
                              break;
                        }
                  }
                  delete e;
                  break;

            case ElementType::BAGPIPE_EMBELLISHMENT:
                  {
                  BagpipeEmbellishment* b = toBagpipeEmbellishment(e);
                  noteList nl = b->getNoteList();
                  // add grace notes in reverse order, as setGraceNote adds a grace note
                  // before the current note
                  for (int i = nl.size() - 1; i >= 0; --i) {
                        int p = BagpipeEmbellishment::BagpipeNoteInfoList[nl.at(i)].pitch;
                        score()->setGraceNote(ch, p, NoteType::GRACE32, MScore::division/8);
                        }
                  }
                  delete e;
                  break;

            case ElementType::NOTE:
                  {
                  // calculate correct transposed tpc
                  Note* n = toNote(e);
                  Interval v = part()->instrument(ch->tick())->transpose();
                  v.flip();
                  n->setTpc2(Ms::transposeTpc(n->tpc1(), v, true));
                  // replace this note with new note
                  n->setParent(ch);
                  score()->undoRemoveElement(this);
                  score()->undoAddElement(n);
                  }
                  break;

            case ElementType::GLISSANDO:
                  {
                  for (auto ee : _spannerFor) {
                        if (ee->type() == ElementType::GLISSANDO) {
                              qDebug("there is already a glissando");
                              delete e;
                              return 0;
                              }
                        }

                  // this is the glissando initial note, look for a suitable final note
                  Note* finalNote = Glissando::guessFinalNote(chord());
                  if (finalNote) {
                        // init glissando data
                        Glissando* gliss = toGlissando(e);
                        gliss->setAnchor(Spanner::Anchor::NOTE);
                        gliss->setStartElement(this);
                        gliss->setEndElement(finalNote);
                        gliss->setTick(ch->tick());
                        gliss->setTick2(finalNote->chord()->tick());
                        gliss->setTrack(track());
                        gliss->setTrack2(finalNote->track());
                        // in TAB, use straight line with no text
                        if (staff()->isTabStaff(finalNote->chord()->tick())) {
                              gliss->setGlissandoType(GlissandoType::STRAIGHT);
                              gliss->setShowText(false);
                              }
                        gliss->setParent(this);
                        score()->undoAddElement(e);
                        }
                  else {
                        qDebug("no segment for second note of glissando found");
                        delete e;
                        return 0;
                        }
                  }
                  break;

            case ElementType::CHORD:
                  {
                  Chord* c      = toChord(e);
                  Note* n       = c->upNote();
                  Direction dir = c->stemDirection();
                  int t         = (staff2track(staffIdx()) + n->voice());
                  score()->select(0, SelectType::SINGLE, 0);
                  NoteVal nval;
                  nval.pitch = n->pitch();
                  nval.headGroup = n->headGroup();
                  Segment* seg = score()->setNoteRest(chord()->segment(), t, nval,
                     score()->inputState().duration().fraction(), dir);
                  ChordRest* cr = toChordRest(seg->element(t));
                  if (cr)
                        score()->nextInputPos(cr, true);
                  delete e;
                  }
                  break;

            default:
                  return ch->drop(data);
            }
      return 0;
      }

//---------------------------------------------------------
//   addParentheses
//---------------------------------------------------------

void Note::addParentheses()
      {
      Symbol* s = new Symbol(score());
      s->setSym(SymId::noteheadParenthesisLeft);
      s->setParent(this);
      score()->undoAddElement(s);
      s = new Symbol(score());
      s->setSym(SymId::noteheadParenthesisRight);
      s->setParent(this);
      score()->undoAddElement(s);
      }

//---------------------------------------------------------
//   setDotY
//---------------------------------------------------------

void Note::setDotY(Direction pos)
      {
      bool onLine = false;
      qreal y = 0;

      if (staff()->isTabStaff(chord()->tick())) {
            // with TAB's, dotPosX is not set:
            // get dot X from width of fret text and use TAB default spacing
            const Staff* st = staff();
            const StaffType* tab = st->staffType(tick());
            if (tab->stemThrough() ) {
                  // if fret mark on lines, use standard processing
                  if (tab->onLines())
                        onLine = true;
                  else
                        // if fret marks above lines, raise the dots by half line distance
                        y = -0.5;
                  }
            // if stems beside staff, do nothing
            else
                  return;
            }
      else
            onLine = !(line() & 1);

      bool oddVoice = voice() & 1;
      if (onLine) {
            // displace dots by half spatium up or down according to voice
            if (pos == Direction::AUTO)
                  y = oddVoice ? 0.5 : -0.5;
            else if (pos == Direction::UP)
                  y = -0.5;
            else
                  y = 0.5;
            }
      else {
            if (pos == Direction::UP && !oddVoice)
                  y -= 1.0;
            else if (pos == Direction::DOWN && oddVoice)
                  y += 1.0;
            }
      y *= spatium() * staff()->lineDistance(tick());

      // apply to dots

      int cdots = chord()->dots();
      int ndots = _dots.size();

      int n = cdots - ndots;
      for (int i = 0; i < n; ++i) {
            NoteDot* dot = new NoteDot(score());
            dot->setParent(this);
            dot->setTrack(track());  // needed to know the staff it belongs to (and detect tablature)
            dot->setVisible(visible());
            score()->undoAddElement(dot);
            }
      if (n < 0) {
            for (int i = 0; i < -n; ++i)
                  score()->undoRemoveElement(_dots.back());
            }
      for (NoteDot* dot : _dots) {
            dot->layout();
            dot->rypos() = y;
            }
      }

//---------------------------------------------------------
//   layout
//---------------------------------------------------------

void Note::layout()
      {
      bool useTablature = staff() && staff()->isTabStaff(chord()->tick());
      if (useTablature) {
            const Staff* st = staff();
            const StaffType* tab = st->staffType(tick());
            qreal mags = magS();
            bool paren = false;
            if (tieBack() && !tab->showBackTied()) {
                  if (chord()->measure() != tieBack()->startNote()->chord()->measure() || el().size() > 0)
                        paren = true;
                  }
            // not complete but we need systems to be layouted to add parenthesis
            if (fixed())
                  _fretString = "/";
            else
                  _fretString = tab->fretString(_fret, _string, _ghost);
            if (paren)
                  _fretString = QString("(%1)").arg(_fretString);
            qreal w = tabHeadWidth(tab); // !! use _fretString
            bbox().setRect(0.0, tab->fretBoxY() * mags, w, tab->fretBoxH() * mags);
            }
      else {
            SymId nh = noteHead();
            _cachedNoteheadSym = nh;
            if (isNoteName()) {
                  _cachedSymNull = SymId::noteEmptyBlack;
                  NoteHead::Type ht = _headType == NoteHead::Type::HEAD_AUTO ? chord()->durationType().headType() : _headType;
                  if (ht == NoteHead::Type::HEAD_WHOLE)
                        _cachedSymNull = SymId::noteEmptyWhole;
                  else if (ht == NoteHead::Type::HEAD_HALF)
                        _cachedSymNull = SymId::noteEmptyHalf;
                  }
            else
                  _cachedSymNull = SymId::noSym;
            setbbox(symBbox(nh));
            }
      }

//---------------------------------------------------------
//   layout2
//    called after final position of note is set
//---------------------------------------------------------

void Note::layout2()
      {
      // for standard staves this is done in Score::layoutChords3()
      // so that the results are available there

      int dots = chord()->dots();
      if (dots) {
            qreal d  = score()->point(score()->styleS(Sid::dotNoteDistance)) * mag();
            qreal dd = score()->point(score()->styleS(Sid::dotDotDistance)) * mag();
            qreal x  = chord()->dotPosX() - pos().x() - chord()->pos().x();
            // if TAB and stems through staff
            if (staff()->isTabStaff(chord()->tick())) {
                  const Staff* st = staff();
                  const StaffType* tab = st->staffType(tick());
                  if (tab->stemThrough()) {
                        // with TAB's, dot Y is not calculated during layoutChords3(),
                        // as layoutChords3() is not even called for TAB's;
                        // setDotY() actually also manages creation/deletion of NoteDot's
                        setDotY(Direction::AUTO);

                        // use TAB default note-to-dot spacing
                        dd = STAFFTYPE_TAB_DEFAULTDOTDIST_X * spatium();
                        d = dd * 0.5;
                        }
                  }
            // apply to dots
            qreal xx = x + d;
            for (NoteDot* dot : _dots) {
                  dot->rxpos() = xx;
                  xx += dd;
                  }
            }

      // layout elements attached to note
      for (Element* e : _el) {
            if (!score()->tagIsValid(e->tag()))
                  continue;
            e->setMag(mag());
            if (e->isSymbol()) {
                  qreal w = headWidth();
                  Symbol* sym = toSymbol(e);
                  e->layout();
                  if (sym->sym() == SymId::noteheadParenthesisRight) {
                        if (staff()->isTabStaff(chord()->tick())) {
                              const Staff* st = staff();
                              const StaffType* tab = st->staffType(tick());
                              w = tabHeadWidth(tab);
                              }
                        e->rxpos() += w;
                        }
                  else if (sym->sym() == SymId::noteheadParenthesisLeft) {
                        e->rxpos() -= symWidth(SymId::noteheadParenthesisLeft);
                        }
                  }
            else if (e->isFingering()) {
                  Fingering* f = toFingering(e);
                  if (f->propertyFlags(Pid::PLACEMENT) == PropertyFlags::STYLED)
                        f->setPlacement(f->calculatePlacement());
                  // layout fingerings that are placed relative to notehead
                  // fingerings placed relative to chord will be laid out later
                  if (f->layoutType() == ElementType::NOTE)
                        f->layout();
                  }
            else {
                  e->layout();
                  }
            }
      }

//---------------------------------------------------------
//   dotIsUp
//---------------------------------------------------------

bool Note::dotIsUp() const
      {
      if (_dots.empty())
            return true;
      if (_userDotPosition == Direction::AUTO)
            return _dots[0]->y() < spatium() * .1;
      else
            return (_userDotPosition == Direction::UP);
      }

//---------------------------------------------------------
//   updateAccidental
//    set _accidental and _line depending on tpc
//---------------------------------------------------------

void Note::updateAccidental(AccidentalState* as)
      {
      int relLine = absStep(tpc(), epitch());

      // don't touch accidentals that don't concern tpc such as
      // quarter tones
      if (!(_accidental && Accidental::isMicrotonal(_accidental->accidentalType()))) {
            // calculate accidental
            AccidentalType acci = AccidentalType::NONE;

            AccidentalVal accVal = tpc2alter(tpc());
            bool error = false;
            AccidentalVal relLineAccVal = as->accidentalVal(relLine, error);
            if (error) {
                  qDebug("error accidetalVal");
                  return;
                  }
            if ((accVal != relLineAccVal) || hidden() || as->tieContext(relLine)) {
                  as->setAccidentalVal(relLine, accVal, _tieBack != 0 && _accidental == 0);
                  acci = Accidental::value2subtype(accVal);
                  // if previous tied note has same tpc, don't show accidental
                  if (_tieBack && _tieBack->startNote()->tpc1() == tpc1())
                        acci = AccidentalType::NONE;
                  else if (acci == AccidentalType::NONE)
                        acci = AccidentalType::NATURAL;
                  }
            if (acci != AccidentalType::NONE && !_hidden) {
                  if (_accidental == 0) {
                        Accidental* a = new Accidental(score());
                        a->setParent(this);
                        a->setAccidentalType(acci);
                        score()->undoAddElement(a);
                        }
                  else if (_accidental->accidentalType() != acci) {
                        Accidental* a = _accidental->clone();
                        a->setParent(this);
                        a->setAccidentalType(acci);
                        score()->undoChangeElement(_accidental, a);
                        }
                  }
            else {
                  if (_accidental) {
                        // remove this if it was AUTO:
                        if (_accidental->role() == AccidentalRole::AUTO)
                              score()->undoRemoveElement(_accidental);
                        else {
                              // keep it, but update type if needed
                              acci = Accidental::value2subtype(accVal);
                              if (acci == AccidentalType::NONE)
                                    acci = AccidentalType::NATURAL;
                              if (_accidental->accidentalType() != acci) {
                                    Accidental* a = _accidental->clone();
                                    a->setParent(this);
                                    a->setAccidentalType(acci);
                                    score()->undoChangeElement(_accidental, a);
                                    }
                              }
                        }
                  }
            }

      else {
            // microtonal accidentals playback as naturals
            // in 1.X, they had no effect on accidental state of measure
            // ultimetely, they should probably get their own state
            // for now, at least change state to natural, so subsequent notes playback as might be expected
            // this is an incompatible change, but better to break it for 2.0 than wait until later
            as->setAccidentalVal(relLine, AccidentalVal::NATURAL, _tieBack != 0 && _accidental == 0);
            }

      updateRelLine(relLine, true);
      }

//---------------------------------------------------------
//   noteType
//---------------------------------------------------------

NoteType Note::noteType() const
      {
      return chord()->noteType();
      }

//---------------------------------------------------------
//   noteTypeUserName
//---------------------------------------------------------

QString Note::noteTypeUserName() const
      {
      switch (noteType()) {
            case NoteType::ACCIACCATURA:
                  return QObject::tr("Acciaccatura");
            case NoteType::APPOGGIATURA:
                  return QObject::tr("Appoggiatura");
            case NoteType::GRACE8_AFTER:
            case NoteType::GRACE16_AFTER:
            case NoteType::GRACE32_AFTER:
                  return QObject::tr("Grace note after");
            case NoteType::GRACE4:
            case NoteType::GRACE16:
            case NoteType::GRACE32:
                  return QObject::tr("Grace note before");
            default:
                  return QObject::tr("Note");
            }
      }

//---------------------------------------------------------
//   scanElements
//---------------------------------------------------------

void Note::scanElements(void* data, void (*func)(void*, Element*), bool all)
      {
      func(data, this);
      // tie segments are collected from System
      //      if (_tieFor && !staff()->isTabStaff(chord->tick()))  // no ties in tablature
      //            _tieFor->scanElements(data, func, all);
      for (Element* e : _el) {
            if (score()->tagIsValid(e->tag()))
                  e->scanElements(data, func, all);
            }
      for (Spanner* sp : _spannerFor)
            sp->scanElements(data, func, all);

      if (!dragMode && _accidental)
            func(data, _accidental);
      for (NoteDot* dot : _dots)
            func(data, dot);
      if (_tieFor && !_tieFor->spannerSegments().empty())
            _tieFor->spannerSegments().front()->scanElements(data, func, all);
      if (_tieBack && _tieBack->spannerSegments().size() > 1)
            _tieBack->spannerSegments().back()->scanElements(data, func, all);
      }

//---------------------------------------------------------
//   setTrack
//---------------------------------------------------------

void Note::setTrack(int val)
      {
      Element::setTrack(val);
      if (_tieFor) {
            _tieFor->setTrack(val);
            for (SpannerSegment* seg : _tieFor->spannerSegments())
                  seg->setTrack(val);
            }
      for (Spanner* s : _spannerFor) {
            s->setTrack(val);
            }
      for (Spanner* s : _spannerBack) {
            s->setTrack2(val);
            }
      for (Element* e : _el)
            e->setTrack(val);
      if (_accidental)
            _accidental->setTrack(val);
      if (!chord())     // if note is dragged with shift+ctrl
            return;
      for (NoteDot* dot : _dots)
            dot->setTrack(val);
      }

//---------------------------------------------------------
//    reset
//---------------------------------------------------------

void Note::reset()
      {
      undoChangeProperty(Pid::OFFSET, QPointF());
      chord()->undoChangeProperty(Pid::OFFSET, QPointF());
      chord()->undoChangeProperty(Pid::STEM_DIRECTION, QVariant::fromValue<Direction>(Direction::AUTO));
      }

//---------------------------------------------------------
//   mag
//---------------------------------------------------------

qreal Note::mag() const
      {
      qreal m = chord()->mag();
      if (_small)
            m *= score()->styleD(Sid::smallNoteMag);
      return m;
      }

//---------------------------------------------------------
//   setSmall
//---------------------------------------------------------

void Note::setSmall(bool val)
      {
      _small = val;
      }

//---------------------------------------------------------
//   line
//---------------------------------------------------------

int Note::line() const
      {
      return fixed() ? _fixedLine : _line;
      }

//---------------------------------------------------------
//   setString
//---------------------------------------------------------

void Note::setString(int val)
      {
      _string = val;
      rypos() = _string * spatium() * 1.5;
      }

//---------------------------------------------------------
//   setHeadGroup
//---------------------------------------------------------

void Note::setHeadGroup(NoteHead::Group val)
      {
      Q_ASSERT(int(val) >= 0 && int(val) < int(NoteHead::Group::HEAD_GROUPS));
      _headGroup = val;
      }

//---------------------------------------------------------
//   ppitch
//    playback pitch
//---------------------------------------------------------

int Note::ppitch() const
      {
      Chord* ch = chord();
      // if staff is drum
      // match tremolo and articulation between variants and chord
      if (play() && ch && ch->staff() && ch->staff()->isDrumStaff(ch->tick())) {
            const Drumset* ds = ch->staff()->part()->instrument(ch->tick())->drumset();
            if (ds) {
                  DrumInstrumentVariant div = ds->findVariant(_pitch, ch->articulations(), ch->tremolo());
                  if (div.pitch != INVALID_PITCH)
                        return div.pitch;
                  }
            }
      int capoFretId = staff()->capo(ch->segment()->tick());
      if (capoFretId != 0)
            capoFretId -= 1;

      return _pitch + staff()->pitchOffset(ch->segment()->tick()) + capoFretId;
      }

//---------------------------------------------------------
//   epitch
//    effective pitch, i.e. a pitch which is visible in the
//    currently used written notation.
//    honours transposing instruments
//---------------------------------------------------------

int Note::epitch() const
      {
      return _pitch - (concertPitch() ? 0 : transposition());
      }

//---------------------------------------------------------
//   customizeVelocity
//    Input is the global velocity determined by dynamic
//    signs and crescende/decrescendo etc.
//    Returns the actual play velocity for this note
//    modified by veloOffset
//---------------------------------------------------------

int Note::customizeVelocity(int velo) const
      {
      if (veloType() == ValueType::OFFSET_VAL)
            velo = velo + (velo * veloOffset()) / 100;
      else if (veloType() == ValueType::USER_VAL)
            velo = veloOffset();
      return limit(velo, 1, 127);
      }

//---------------------------------------------------------
//   editDrag
//---------------------------------------------------------

void Note::editDrag(EditData& ed)
      {
      Chord* ch = chord();
      Segment* seg = ch->segment();
      // adjust segment on plain drag or Shift+cursor,
      // adjust note/chord for Ctrl+drag or plain cursor
      if (seg &&
          (((ed.buttons & Qt::LeftButton) && !(ed.modifiers & Qt::ControlModifier))
           || (ed.modifiers & Qt::ShiftModifier))) {
            const Spatium deltaSp = Spatium(ed.delta.x() / spatium());
            seg->undoChangeProperty(Pid::LEADING_SPACE, seg->extraLeadingSpace() + deltaSp);
            }
      else if (ch->notes().size() == 1) {
            // if the chord contains only this note, then move the whole chord
            // including stem, flag etc.
            ch->undoChangeProperty(Pid::OFFSET, ch->offset() + offset() + ed.delta);
            setOffset(QPointF());
            }
      else {
            setOffset(offset() + ed.delta);
            }
      triggerLayout();
      }

//---------------------------------------------------------
//   updateRelLine
//    calculate the real note line depending on clef,
//    _line is the absolute line
//---------------------------------------------------------

void Note::updateRelLine(int relLine, bool undoable)
      {
      if (!staff())
            return;
      // int idx      = staffIdx() + chord()->staffMove();
      Q_ASSERT(staffIdx() == chord()->staffIdx());
      int idx      = chord()->vStaffIdx();

      const Staff* staff  = score()->staff(idx);
      const StaffType* st = staff->staffType(tick());

      if (chord()->staffMove()) {
            // check that destination staff makes sense (might have been deleted)
            int minStaff = part()->startTrack() / VOICES;
            int maxStaff = part()->endTrack() / VOICES;
            const Staff* stf = this->staff();
            if (idx < minStaff || idx >= maxStaff || st->group() != stf->staffType(tick())->group()) {
                  qDebug("staffMove out of scope %d + %d min %d max %d",
                     staffIdx(), chord()->staffMove(), minStaff, maxStaff);
                  chord()->undoChangeProperty(Pid::STAFF_MOVE, 0);
                  }
            }

      ClefType clef = staff->clef(chord()->tick());
      int line      = relStep(relLine, clef);

      if (undoable && (_line != INVALID_LINE) && (line != _line))
            undoChangeProperty(Pid::LINE, line);
      else
            setLine(line);

      int off  = st->stepOffset();
      qreal ld = st->lineDistance().val();
      rypos()  = (_line + off * 2.0) * spatium() * .5 * ld;
      }

//---------------------------------------------------------
//   updateLine
//---------------------------------------------------------

void Note::updateLine()
      {
      int relLine = absStep(tpc(), epitch());
      updateRelLine(relLine, false);
      }

//---------------------------------------------------------
//   setNval
//    set note properties from NoteVal
//---------------------------------------------------------

void Note::setNval(const NoteVal& nval, Fraction tick)
      {
      setPitch(nval.pitch);
      _fret   = nval.fret;
      _string = nval.string;

      _tpc[0] = nval.tpc1;
      _tpc[1] = nval.tpc2;

      if (tick == Fraction(-1,1) && chord())
            tick = chord()->tick();
      Interval v = part()->instrument(tick)->transpose();
      if (nval.tpc1 == Tpc::TPC_INVALID) {
            Key key = staff()->key(tick);
            if (!concertPitch() && !v.isZero())
                  key = transposeKey(key, v);
            _tpc[0] = pitch2tpc(nval.pitch, key, Prefer::NEAREST);
            }
      if (nval.tpc2 == Tpc::TPC_INVALID) {
            if (v.isZero())
                  _tpc[1] = _tpc[0];
            else {
                  v.flip();
                  _tpc[1] = Ms::transposeTpc(_tpc[0], v, true);
                  }
            }

      _headGroup = NoteHead::Group(nval.headGroup);
      }

//---------------------------------------------------------
//   localSpatiumChanged
//---------------------------------------------------------

void Note::localSpatiumChanged(qreal oldValue, qreal newValue)
      {
      Element::localSpatiumChanged(oldValue, newValue);
      for (Element* e : dots())
            e->localSpatiumChanged(oldValue, newValue);
      for (Element* e : el())
            e->localSpatiumChanged(oldValue, newValue);
      for (Spanner* spanner : spannerBack()) {
            for (auto k : spanner->spannerSegments())
                  k->localSpatiumChanged(oldValue, newValue);
            }
      }

//---------------------------------------------------------
//   getProperty
//---------------------------------------------------------

QVariant Note::getProperty(Pid propertyId) const
      {
      switch (propertyId) {
            case Pid::PITCH:
                  return pitch();
            case Pid::TPC1:
                  return _tpc[0];
            case Pid::TPC2:
                  return _tpc[1];
            case Pid::SMALL:
                  return small();
            case Pid::MIRROR_HEAD:
                  return int(userMirror());
            case Pid::DOT_POSITION:
                  return QVariant::fromValue<Direction>(userDotPosition());
            case Pid::HEAD_GROUP:
                  return int(headGroup());
            case Pid::VELO_OFFSET:
                  return veloOffset();
            case Pid::TUNING:
                  return tuning();
            case Pid::FRET:
                  return fret();
            case Pid::STRING:
                  return string();
            case Pid::GHOST:
                  return ghost();
            case Pid::HEAD_TYPE:
                  return int(headType());
            case Pid::VELO_TYPE:
                  return int(veloType());
            case Pid::PLAY:
                  return play();
            case Pid::LINE:
                  return _line;
            case Pid::FIXED:
                  return fixed();
            case Pid::FIXED_LINE:
                  return fixedLine();
            default:
                  break;
            }
      return Element::getProperty(propertyId);
      }

//---------------------------------------------------------
//   setProperty
//---------------------------------------------------------

bool Note::setProperty(Pid propertyId, const QVariant& v)
      {
      Measure* m = chord() ? chord()->measure() : nullptr;
      switch(propertyId) {
            case Pid::PITCH:
                  setPitch(v.toInt());
                  score()->setPlaylistDirty();
                  break;
            case Pid::TPC1:
                  _tpc[0] = v.toInt();
                  break;
            case Pid::TPC2:
                  _tpc[1] = v.toInt();
                  break;
            case Pid::LINE:
                  setLine(v.toInt());
                  break;
            case Pid::SMALL:
                  setSmall(v.toBool());
                  break;
            case Pid::MIRROR_HEAD:
                  setUserMirror(MScore::DirectionH(v.toInt()));
                  break;
            case Pid::DOT_POSITION:
                  setUserDotPosition(v.value<Direction>());
                  triggerLayout();
                  return true;
            case Pid::HEAD_GROUP:
                  setHeadGroup(NoteHead::Group(v.toInt()));
                  break;
            case Pid::VELO_OFFSET:
                  setVeloOffset(v.toInt());
                  score()->setPlaylistDirty();
                  break;
            case Pid::TUNING:
                  setTuning(v.toDouble());
                  score()->setPlaylistDirty();
                  break;
            case Pid::FRET:
                  setFret(v.toInt());
                  break;
            case Pid::STRING:
                  setString(v.toInt());
                  break;
            case Pid::GHOST:
                  setGhost(v.toBool());
                  break;
            case Pid::HEAD_TYPE:
                  setHeadType(NoteHead::Type(v.toInt()));
                  break;
            case Pid::VELO_TYPE:
                  setVeloType(ValueType(v.toInt()));
                  score()->setPlaylistDirty();
                  break;
            case Pid::VISIBLE: {
                  setVisible(v.toBool());
                  if (m)
                        m->checkMultiVoices(chord()->staffIdx());
                  break;
                  }
            case Pid::PLAY:
                  setPlay(v.toBool());
                  score()->setPlaylistDirty();
                  break;
            case Pid::FIXED:
                  setFixed(v.toBool());
                  break;
            case Pid::FIXED_LINE:
                  setFixedLine(v.toInt());
                  break;
            default:
                  if (!Element::setProperty(propertyId, v))
                        return false;
                  break;
            }
      triggerLayout();
      return true;
      }

//---------------------------------------------------------
//   undoChangeDotsVisible
//---------------------------------------------------------

void Note::undoChangeDotsVisible(bool v)
      {
      for (NoteDot* dot : _dots)
            dot->undoChangeProperty(Pid::VISIBLE, QVariant(v));
      }

//---------------------------------------------------------
//   propertyDefault
//---------------------------------------------------------

QVariant Note::propertyDefault(Pid propertyId) const
      {
      switch(propertyId) {
            case Pid::GHOST:
            case Pid::SMALL:
                  return false;
            case Pid::MIRROR_HEAD:
                  return int(MScore::DirectionH::AUTO);
            case Pid::DOT_POSITION:
                  return QVariant::fromValue<Direction>(Direction::AUTO);
            case Pid::HEAD_GROUP:
                  return int(NoteHead::Group::HEAD_NORMAL);
            case Pid::VELO_OFFSET:
                  return 0;
            case Pid::TUNING:
                  return 0.0;
            case Pid::FRET:
            case Pid::STRING:
                  return -1;
            case Pid::HEAD_TYPE:
                  return int(NoteHead::Type::HEAD_AUTO);
            case Pid::VELO_TYPE:
                  return int (ValueType::OFFSET_VAL);
            case Pid::PLAY:
                  return true;
            case Pid::FIXED:
                  return false;
            case Pid::FIXED_LINE:
                  return 0;
            case Pid::TPC2:
                  return getProperty(Pid::TPC1);
            case Pid::PITCH:
            case Pid::TPC1:
                  return QVariant();
            default:
                  break;
            }
      return Element::propertyDefault(propertyId);
      }

//---------------------------------------------------------
//   propertyUserValue
//---------------------------------------------------------

QString Note::propertyUserValue(Pid pid) const
      {
      switch(pid) {
            case Pid::PITCH:
                  return tpcUserName();
            case Pid::TPC1:
            case Pid::TPC2:
                  {
                  int idx = (pid == Pid::TPC1) ? 0 : 1;
                  int tpc = _tpc[idx];
                  return tpc2name(tpc, NoteSpellingType::STANDARD, NoteCaseType::AUTO, false);
                  }
            default:
                  return Element::propertyUserValue(pid);
            }
      }

//---------------------------------------------------------
//   setHeadType
//---------------------------------------------------------

void Note::setHeadType(NoteHead::Type t)
      {
      _headType = t;
      }

//---------------------------------------------------------
//   setOnTimeOffset
//---------------------------------------------------------

void Note::setOnTimeOffset(int val)
      {
      _playEvents[0].setOntime(val);
      chord()->setPlayEventType(PlayEventType::User);
      }

//---------------------------------------------------------
//   setOffTimeOffset
//---------------------------------------------------------

void Note::setOffTimeOffset(int val)
      {
      _playEvents[0].setLen(val - _playEvents[0].ontime());
      chord()->setPlayEventType(PlayEventType::User);
      }

//---------------------------------------------------------
//   setScore
//---------------------------------------------------------

void Note::setScore(Score* s)
      {
      Element::setScore(s);
      if (_tieFor)
            _tieFor->setScore(s);
      if (_accidental)
            _accidental->setScore(s);
      for (NoteDot* dot : _dots)
            dot->setScore(s);
      for (Element* el : _el)
            el->setScore(s);
      }

//---------------------------------------------------------
//   accessibleInfo
//---------------------------------------------------------

QString Note::accessibleInfo() const
      {
      QString duration = chord()->durationUserName();
      QString voice = QObject::tr("Voice: %1").arg(QString::number(track() % VOICES + 1));
      QString pitchName;
      const Drumset* drumset = part()->instrument()->drumset();
      if (fixed() && headGroup() == NoteHead::Group::HEAD_SLASH)
            pitchName = chord()->noStem() ? QObject::tr("Beat slash") : QObject::tr("Rhythm slash");
      else if (staff()->isDrumStaff(tick()) && drumset)
            pitchName = qApp->translate("drumset", drumset->name(pitch()).toUtf8().constData());
      else if (staff()->isTabStaff(tick()))
            pitchName = QObject::tr("%1; String %2; Fret %3").arg(tpcUserName(false)).arg(QString::number(string() + 1)).arg(QString::number(fret()));
      else
            pitchName = tpcUserName(false);
      return QObject::tr("%1; Pitch: %2; Duration: %3%4").arg(noteTypeUserName()).arg(pitchName).arg(duration).arg((chord()->isGrace() ? "" : QString("; %1").arg(voice)));
      }

//---------------------------------------------------------
//   screenReaderInfo
//---------------------------------------------------------

QString Note::screenReaderInfo() const
      {
      QString duration = chord()->durationUserName();
      Measure* m = chord()->measure();
      bool voices = m ? m->hasVoices(staffIdx()) : false;
      QString voice = voices ? QObject::tr("Voice: %1").arg(QString::number(track() % VOICES + 1)) : "";
      QString pitchName;
      const Drumset* drumset = part()->instrument()->drumset();
      if (fixed() && headGroup() == NoteHead::Group::HEAD_SLASH)
            pitchName = chord()->noStem() ? QObject::tr("Beat Slash") : QObject::tr("Rhythm Slash");
      else if (staff()->isDrumStaff(tick()) && drumset)
            pitchName = qApp->translate("drumset", drumset->name(pitch()).toUtf8().constData());
      else if (staff()->isTabStaff(tick()))
            pitchName = QObject::tr("%1 String %2 Fret %3").arg(tpcUserName(true)).arg(QString::number(string() + 1)).arg(QString::number(fret()));
      else
            pitchName = tpcUserName(true);
      return QString("%1 %2 %3%4").arg(noteTypeUserName()).arg(pitchName).arg(duration).arg((chord()->isGrace() ? "" : QString("; %1").arg(voice)));
      }

//---------------------------------------------------------
//   accessibleExtraInfo
//---------------------------------------------------------

QString Note::accessibleExtraInfo() const
      {
      QString rez = "";
      if (accidental()) {
            rez = QString("%1 %2").arg(rez).arg(accidental()->screenReaderInfo());
            }
      if (!el().empty()) {
            for (Element* e : el()) {
                  if (!score()->selectionFilter().canSelect(e)) continue;
                  rez = QString("%1 %2").arg(rez).arg(e->screenReaderInfo());
                  }
            }
      if (tieFor())
            rez = QObject::tr("%1 Start of %2").arg(rez).arg(tieFor()->screenReaderInfo());

      if (tieBack())
            rez = QObject::tr("%1 End of %2").arg(rez).arg(tieBack()->screenReaderInfo());

      if (!spannerFor().empty()) {
            for (Spanner* s : spannerFor()) {
                  if (!score()->selectionFilter().canSelect(s))
                        continue;
                  rez = QObject::tr("%1 Start of %2").arg(rez).arg(s->screenReaderInfo());
                  }
            }
      if (!spannerBack().empty()) {
            for (Spanner* s : spannerBack()) {
                  if (!score()->selectionFilter().canSelect(s))
                        continue;
                  rez = QObject::tr("%1 End of %2").arg(rez).arg(s->screenReaderInfo());
                  }
            }

      // only read extra information for top note of chord
      // (it is reached directly on next/previous element)
      if (this == chord()->upNote())
            rez = QString("%1 %2").arg(rez).arg(chord()->accessibleExtraInfo());

      return rez;
      }

//---------------------------------------------------------
//   noteVal
//---------------------------------------------------------

NoteVal Note::noteVal() const
      {
      NoteVal nval;
      nval.pitch     = pitch();
      nval.tpc1      = tpc1();
      nval.tpc2      = tpc2();
      nval.fret      = fret();
      nval.string    = string();
      nval.headGroup = headGroup();
      return nval;
      }

//---------------------------------------------------------
//   qmlDotsCount
//    returns number of dots for plugins
//---------------------------------------------------------

int Note::qmlDotsCount()
      {
      return _dots.size();
      }

//---------------------------------------------------------
//   subtypeName
//---------------------------------------------------------

QString Note::subtypeName() const
      {
      return NoteHead::group2userName(_headGroup);
      }

//---------------------------------------------------------
//   nextInEl
//   returns next element in _el
//---------------------------------------------------------

Element* Note::nextInEl(Element* e)
      {
      if (e == _el.back())
            return nullptr;
      auto i = std::find(_el.begin(), _el.end(), e);
      if (i == _el.end())
            return nullptr;
      return *(i+1);
      }

//---------------------------------------------------------
//   prevInEl
//   returns prev element in _el
//---------------------------------------------------------

Element* Note::prevInEl(Element* e)
      {
      if (e == _el.front())
            return nullptr;
      auto i = std::find(_el.begin(), _el.end(), e);
      if (i == _el.end())
            return nullptr;
      return *(i-1);
      }

static bool tieValid(Tie* tie)
      {
      return (tie && !tie->segmentsEmpty());
      }

//---------------------------------------------------------
//   nextElement
//---------------------------------------------------------

Element* Note::nextElement()
      {
      Element* e = score()->selection().element();
      if (!e && !score()->selection().elements().isEmpty() )
            e = score()->selection().elements().first();
      switch (e->type()) {
            case ElementType::SYMBOL:
            case ElementType::IMAGE:
            case ElementType::FINGERING:
            case ElementType::TEXT:
            case ElementType::BEND: {
                  Element* next = nextInEl(e); // return next element in _el
                  if (next)
                        return next;
                  else if (tieValid(_tieFor))
                        return _tieFor->frontSegment();
                  else if (!_spannerFor.empty()) {
                        for (auto i : _spannerFor) {
                              if (i->type() == ElementType::GLISSANDO)
                                    return i->spannerSegments().front();
                              }
                        }
                  return 0;
                  }

            case ElementType::TIE_SEGMENT:
                  if (!_spannerFor.empty()) {
                      for (auto i : _spannerFor) {
                            if (i->type() == ElementType::GLISSANDO)
                                  return i->spannerSegments().front();
                                  }
                            }
                  return chord()->nextElement();

            case ElementType::GLISSANDO_SEGMENT:
                  return chord()->nextElement();

            case ElementType::ACCIDENTAL:
                  if (!_el.empty())
                        return _el[0];
                  if (tieValid(_tieFor))
                        return _tieFor->frontSegment();
                  if (!_spannerFor.empty()) {
                        for (auto i : _spannerFor) {
                              if (i->isGlissando())
                                    return i->spannerSegments().front();
                              }
                        }
                  return 0;

            case ElementType::NOTE:
                  if (!_el.empty())
                        return _el[0];
                  if (tieValid(_tieFor))
                        return _tieFor->frontSegment();
                  if (!_spannerFor.empty()) {
                        for (auto i : _spannerFor) {
                              if (i->isGlissando())
                                    return i->spannerSegments().front();
                              }
                        }
                  return 0;

            default:
                  return 0;
            }
      }

//---------------------------------------------------------
//   prevElement
//---------------------------------------------------------

Element* Note::prevElement()
      {
      Element* e = score()->selection().element();
      if (!e && !score()->selection().elements().isEmpty() )
            e = score()->selection().elements().last();
      switch (e->type()) {
            case ElementType::SYMBOL:
            case ElementType::IMAGE:
            case ElementType::FINGERING:
            case ElementType::TEXT:
            case ElementType::BEND: {
                  Element* prev = prevInEl(e); // return prev element in _el
                  if (prev)
                        return prev;
                  }
                  return this;
            case ElementType::TIE_SEGMENT:
                  if (!_el.empty())
                        return _el.back();
                  return this;
            case ElementType::GLISSANDO_SEGMENT:
                  if (tieValid(_tieFor))
                        return _tieFor->frontSegment();
                  else if (!_el.empty())
                        return _el.back();
                  return this;
            case ElementType::ACCIDENTAL:
                  return this;
            default:
                  return 0;
            }
      }

//---------------------------------------------------------
//   lastElementBeforeSegment
//---------------------------------------------------------

Element* Note::lastElementBeforeSegment()
      {
      if (!_spannerFor.empty()) {
            for (auto i : _spannerFor) {
                  if (i->type() == ElementType::GLISSANDO)
                        return i->spannerSegments().front();
                  }
            }
      if (tieValid(_tieFor))
            return _tieFor->frontSegment();
      if (!_el.empty())
            return _el.back();
      return this;
      }

//---------------------------------------------------------
//   nextSegmentElement
//---------------------------------------------------------

Element* Note::nextSegmentElement()
      {
      if (chord()->isGrace())
            return Element::nextSegmentElement();

      const std::vector<Note*>& notes = chord()->notes();
      if (this == notes.front())
            return chord()->nextSegmentElement();
      auto i = std::find(notes.begin(), notes.end(), this);
      return *(i-1);
      }

//---------------------------------------------------------
//   prevSegmentElement
//---------------------------------------------------------

Element* Note::prevSegmentElement()
      {
      if (chord()->isGrace())
            return Element::prevSegmentElement();

      const std::vector<Note*>& notes = chord()->notes();
      if (this == notes.back())
            return chord()->prevSegmentElement();
      auto i = std::find(notes.begin(), notes.end(), this);
      return *++i;
      }

//---------------------------------------------------------
//   lastTiedNote
//---------------------------------------------------------

const Note* Note::lastTiedNote() const
      {
      std::vector<const Note*> notes;
      const Note* note = this;
      notes.push_back(note);
      while (note->tieFor()) {
            if (std::find(notes.begin(), notes.end(), note->tieFor()->endNote()) != notes.end())
                  break;
            if (!note->tieFor()->endNote())
                  break;
            note = note->tieFor()->endNote();
            notes.push_back(note);
            }
      return note;
      }

//---------------------------------------------------------
//   firstTiedNote
//    if note has ties, return last note in chain
//    - handle recursion in connected notes
//---------------------------------------------------------

Note* Note::firstTiedNote() const
      {
      std::vector<const Note*> notes;
      const Note* note = this;
      notes.push_back(note);
      while (note->tieBack()) {
            if (std::find(notes.begin(), notes.end(), note->tieBack()->startNote()) != notes.end())
                  break;
            note = note->tieBack()->startNote();
            notes.push_back(note);
            }
      return const_cast<Note*>(note);
      }

//---------------------------------------------------------
//   tiedNotes
//---------------------------------------------------------

std::vector<Note*> Note::tiedNotes() const
      {
      std::vector<Note*> notes;
      Note* note = firstTiedNote();

      notes.push_back(note);
      while (note->tieFor()) {
            Note* endNote = note->tieFor()->endNote();
            if (!endNote || std::find(notes.begin(), notes.end(), endNote) != notes.end())
                  break;
            note = endNote;
            notes.push_back(note);
            }
      return notes;
      }

//---------------------------------------------------------
//   unisonIndex
//---------------------------------------------------------

int Note::unisonIndex() const
      {
      int index = 0;
<<<<<<< HEAD
      auto notes = chord()->notes();
      size_t ns = notes.size();
      for (size_t i = 0; i < ns; ++i) {
            Note* n = notes.at(i);
=======
      for (Note* n : chord()->notes()) {
>>>>>>> eb667940
            if (n->pitch() == pitch()) {
                  if (n == this)
                        return index;
                  else
                        ++index;
                  }
            }
      return 0;
      }

//---------------------------------------------------------
//   disconnectTiedNotes
//---------------------------------------------------------

void Note::disconnectTiedNotes()
      {
      if (tieBack() && tieBack()->startNote()) {
            tieBack()->startNote()->remove(tieBack());
            }
      if (tieFor() && tieFor()->endNote()) {
            tieFor()->endNote()->setTieBack(0);
            }
      }

//---------------------------------------------------------
//   connectTiedNotes
//---------------------------------------------------------

void Note::connectTiedNotes()
      {
      if (tieBack()) {
            tieBack()->setEndNote(this);
            if (tieBack()->startNote())
                  tieBack()->startNote()->add(tieBack());
            }
      if (tieFor() && tieFor()->endNote()) {
            tieFor()->endNote()->setTieBack(tieFor());
            }
      }

//---------------------------------------------------------
//   accidentalType
//---------------------------------------------------------

AccidentalType Note::accidentalType() const
      {
      return _accidental ? _accidental->accidentalType() : AccidentalType::NONE;
      }

//---------------------------------------------------------
//   setAccidentalType
//---------------------------------------------------------

void Note::setAccidentalType(AccidentalType type)
      {
      if (score())
         score()->changeAccidental(this, type);
      }

//---------------------------------------------------------
//   shape
//---------------------------------------------------------

Shape Note::shape() const
      {
      QRectF r(bbox());

#ifndef NDEBUG
      Shape shape(r, name());
      for (NoteDot* dot : _dots)
            shape.add(symBbox(SymId::augmentationDot).translated(dot->pos()), dot->name());
      if (_accidental)
            shape.add(_accidental->bbox().translated(_accidental->pos()), _accidental->name());
      for (auto e : _el) {
            if (e->autoplace() && e->visible()) {
                  if (e->isFingering() && toFingering(e)->layoutType() != ElementType::NOTE)
                        continue;
                  shape.add(e->bbox().translated(e->pos()), e->name());
                  }
            }
#else
      Shape shape(r);
      for (NoteDot* dot : _dots)
            shape.add(symBbox(SymId::augmentationDot).translated(dot->pos()));
      if (_accidental)
            shape.add(_accidental->bbox().translated(_accidental->pos()));
      for (auto e : _el) {
            if (e->autoplace() && e->visible()) {
                  if (e->isFingering() && toFingering(e)->layoutType() != ElementType::NOTE)
                        continue;
                  shape.add(e->bbox().translated(e->pos()));
                  }
            }
#endif
      return shape;
      }

//---------------------------------------------------------
//   undoUnlink
//---------------------------------------------------------

void Note::undoUnlink()
      {
      Element::undoUnlink();
      for (Element* e : _el)
            e->undoUnlink();
      }

}<|MERGE_RESOLUTION|>--- conflicted
+++ resolved
@@ -3127,14 +3127,7 @@
 int Note::unisonIndex() const
       {
       int index = 0;
-<<<<<<< HEAD
-      auto notes = chord()->notes();
-      size_t ns = notes.size();
-      for (size_t i = 0; i < ns; ++i) {
-            Note* n = notes.at(i);
-=======
       for (Note* n : chord()->notes()) {
->>>>>>> eb667940
             if (n->pitch() == pitch()) {
                   if (n == this)
                         return index;
