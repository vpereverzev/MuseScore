--- conflicted
+++ resolved
@@ -156,7 +156,7 @@
             bool        bHide;
             // check staff type allows clef display
             staffType = staff()->staffType();
-<<<<<<< HEAD
+#if 0 // <<<<<<< HEAD
             if (!staffType->genClef()) {        // if no clef, set empty bbox and do nothing
                   qDeleteAll(elements);
                   elements.clear();
@@ -170,7 +170,7 @@
                   // set tab clef according to score style
                   if (ClefInfo::staffGroup(clefType()) != TAB_STAFF_GROUP)
                         setClefType( ClefType(score()->styleI(StyleIdx::tabClef)) );
-=======
+#else
             bHide = !staffType->genClef();
 
             // check clef is compatible with staff type group
@@ -182,14 +182,14 @@
                         // TODO : instead of initial staff clef (which is assumed to be compatible)
                         // use the last compatible clef previously found in staff
                         _clefTypes = stf->clefTypeList(0);
->>>>>>> 38c666fa
+#endif      // >>>>>>> 38c666fa91f5bdaaa6d9ca0645c437c799be8c79
                   }
 
             //
             // courtesy clef
             //
             bool showClef = true;
-<<<<<<< HEAD
+#if 0 // <<<<<<< HEAD
             Segment* clefSeg = static_cast<Segment*>(parent());
             if (clefSeg) {
                   int tick = clefSeg->tick();
@@ -219,7 +219,7 @@
                               setbbox(QRectF());
                               return;
                               }
-=======
+#else
             // only if there is a clef change
             if (!bHide && tick > 0 && stf->clef(tick) != stf->clef(tick-1)) {
                   // locate clef at the begining of next measure, if any
@@ -231,12 +231,12 @@
                         clefSegNext = measNext->findSegment(Segment::SegClef, tick);
                         if (clefSegNext)
                               clefNext = static_cast<Clef*>(clefSegNext->element(track()));
->>>>>>> 38c666fa
+#endif      // >>>>>>> 38c666fa91f5bdaaa6d9ca0645c437c799be8c79
                         }
                   // show this clef if: it is not a courtesy clef (no next clef or not at the end of the measure)
                   showClef = !clefNext || (clefSeg->tick() != meas->tick() + meas->ticks())
                         // if courtesy clef: show if score has courtesy clefs on
-                        || ( score()->styleB(ST_genCourtesyClef)
+                        || ( score()->styleB(StyleIdx::genCourtesyClef)
                         // AND measure is not at the end of a repeat or of a section
                         && !( (meas->repeatFlags() & Repeat::END) || meas->sectionBreak() )
                         // AND this clef has courtesy clef turned on
