--- conflicted
+++ resolved
@@ -11,11 +11,7 @@
 else
     LONG_NAME=MuseScore
     LONGER_NAME="MuseScore 3"
-<<<<<<< HEAD
-    VERSION=3.3.3
-=======
     VERSION=3.4.0
->>>>>>> eb667940
 fi
 
 
