--- conflicted
+++ resolved
@@ -893,12 +893,7 @@
       HelpQuery* hw = new HelpQuery(menuHelp);
       menuHelp->addAction(hw);
 
-<<<<<<< HEAD
-      if (enableExperimental)
-            menuHelp->addAction(getAction("local-help"));
-=======
       menuHelp->addAction(getAction("local-help"));
->>>>>>> 0ddb30e7
       menuHelp->addAction(tr("&Online Handbook"), this, SLOT(helpBrowser1()));
 
       menuHelp->addSeparator();
