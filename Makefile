--- conflicted
+++ resolved
@@ -21,11 +21,7 @@
 CPUS      := $(shell getconf _NPROCESSORS_ONLN 2>/dev/null || getconf NPROCESSORS_ONLN 2>/dev/null || echo 1)
 
 PREFIX    = "/usr/local"
-<<<<<<< HEAD
-VERSION   = "3.3b-${REVISION}"
-=======
 VERSION   = "3.4b-${REVISION}"
->>>>>>> eb667940
 #VERSION = 3.3.3
 BUILD_NUMBER=""
 
